--- conflicted
+++ resolved
@@ -147,38 +147,6 @@
 }
 
 func TestWorkerFunc_PayloadSize(t *testing.T) {
-<<<<<<< HEAD
-	testTangle := NewTestTangle()
-	defer testTangle.Shutdown()
-
-	msgFactory := NewMessageFactory(
-		testTangle,
-		TipSelectorFunc(func(p payload.Payload, countStrongParents, countWeakParents int) (strongParents, weakParents MessageIDs, err error) {
-			result := make(MessageIDs, 0, MaxParentsCount)
-			for i := 0; i < MaxParentsCount; i++ {
-				b := make([]byte, MessageIDLength)
-				_, _ = rand.Read(b)
-				randID, _, _ := MessageIDFromBytes(b)
-				result = append(result, randID)
-			}
-			return result, MessageIDs{}, nil
-		}),
-	)
-	defer msgFactory.Shutdown()
-
-	// issue message with max allowed payload size
-	// dataPayload headers: type|32bit + size|32bit
-	data := make([]byte, payload.MaxSize-4-4)
-	msg, err := msgFactory.IssuePayload(payload.NewGenericDataPayload(data))
-	require.NoError(t, err)
-	assert.Truef(t, MaxMessageSize == len(msg.Bytes()), "message size should be exactly %d bytes but is %d", MaxMessageSize, len(msg.Bytes()))
-
-	// issue message bigger than max allowed payload size
-	data = make([]byte, payload.MaxSize)
-	msg, err = msgFactory.IssuePayload(payload.NewGenericDataPayload(data))
-	require.Error(t, err)
-	assert.Nil(t, msg)
-=======
 	// TODO
 	/*
 		testTangle := newTestTangle()
@@ -212,5 +180,4 @@
 		require.Error(t, err)
 		assert.Nil(t, msg)
 	*/
->>>>>>> b8cf7f6c
 }