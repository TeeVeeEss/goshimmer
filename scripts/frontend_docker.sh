#!/bin/bash
#
# Builds both the node dashboard and dagvisualizer

echo "::: Building /plugins/dashboard/frontend :::"
rm -rf plugins/dashboard/frontend/build

docker run -it --rm \
    -u $(id -u ${USER}):$(id -g ${USER}) \
    --volume="/etc/group:/etc/group:ro" \
    --volume="/etc/passwd:/etc/passwd:ro" \
    --volume="/etc/shadow:/etc/shadow:ro" \
    -v $(pwd):/tmp/mnt \
    -e YARN_CACHE_FOLDER=/tmp/ \
    -e HOME=/tmp/ \
    -w /tmp/mnt/plugins/dashboard/frontend node:14.0 bash -c "yarn install && yarn build"

<<<<<<< HEAD
echo "::: Building /plugins/analysis/dashboard/frontend :::"
rm -rf plugins/analysis/dashboard/frontend/build

docker run --rm -it \
    -u $(id -u ${USER}):$(id -g ${USER})  \
    --volume="/etc/group:/etc/group:ro" \
    --volume="/etc/passwd:/etc/passwd:ro" \
    --volume="/etc/shadow:/etc/shadow:ro" \
    -v $(pwd):/tmp/mnt \
    -e YARN_CACHE_FOLDER=/tmp/ \
    -e HOME=/tmp/ \
    -w /tmp/mnt/plugins/analysis/dashboard/frontend node:12.16 bash -c  "yarn install && yarn build"

=======
>>>>>>> 907ff40d
echo "::: Running /plugins/dagsvisualizer/frontend :::"
rm -rf plugins/dagsvisualizer/frontend/build

docker run -it --rm \
    -u $(id -u ${USER}):$(id -g ${USER}) \
    --volume="/etc/group:/etc/group:ro" \
    --volume="/etc/passwd:/etc/passwd:ro" \
    --volume="/etc/shadow:/etc/shadow:ro" \
    -v $(pwd):/tmp/mnt \
    -e YARN_CACHE_FOLDER=/tmp/ \
    -e HOME=/tmp/ \
    -w /tmp/mnt/plugins/dagsvisualizer/frontend node:17.2 bash -c "yarn install && yarn build"<|MERGE_RESOLUTION|>--- conflicted
+++ resolved
@@ -15,22 +15,6 @@
     -e HOME=/tmp/ \
     -w /tmp/mnt/plugins/dashboard/frontend node:14.0 bash -c "yarn install && yarn build"
 
-<<<<<<< HEAD
-echo "::: Building /plugins/analysis/dashboard/frontend :::"
-rm -rf plugins/analysis/dashboard/frontend/build
-
-docker run --rm -it \
-    -u $(id -u ${USER}):$(id -g ${USER})  \
-    --volume="/etc/group:/etc/group:ro" \
-    --volume="/etc/passwd:/etc/passwd:ro" \
-    --volume="/etc/shadow:/etc/shadow:ro" \
-    -v $(pwd):/tmp/mnt \
-    -e YARN_CACHE_FOLDER=/tmp/ \
-    -e HOME=/tmp/ \
-    -w /tmp/mnt/plugins/analysis/dashboard/frontend node:12.16 bash -c  "yarn install && yarn build"
-
-=======
->>>>>>> 907ff40d
 echo "::: Running /plugins/dagsvisualizer/frontend :::"
 rm -rf plugins/dagsvisualizer/frontend/build
 
