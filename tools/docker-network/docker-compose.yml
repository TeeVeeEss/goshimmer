version: "3.5"

services:
 
  entry_node:
    container_name: entry_node
    image: golang:1.15.5
    stop_grace_period: 1m
    entrypoint: /go/bin/main
    command: >
      --config=/tmp/config.json
      --database.directory=/tmp/mainnetdb
      --autopeering.seed=base58:8kPPCqaJFAt8BJtx6qw5PN8bKEM2XKXor6PxkmHf6bcr
      --autopeering.entryNodes=
      --analysis.server.bindAddress=0.0.0.0:1888
      --analysis.dashboard.bindAddress=0.0.0.0:9000
      --analysis.dashboard.dev=false
      --analysis.dashboard.mongodb.enabled=${MONGO_DB_ENABLED}
      --analysis.dashboard.mongodb.hostAddress=mongodb_container:27017
      --metrics.local=false
      --metrics.global=true
      --prometheus.bindAddress=0.0.0.0:9312
      --prometheus.processMetrics=false
      --node.enablePlugins=analysis-server,analysis-dashboard,prometheus
      --node.disablePlugins=portcheck,clock,dashboard,analysis-client,gossip,drng,issuer,syncbeaconfollower,messagelayer,pow,valuetransfers,consensus,webapi,webapibroadcastdataendpoint,webapifindtransactionhashesendpoint,webapigetneighborsendpoint,webapigettransactionobjectsbyhashendpoint,webapigettransactiontrytesbyhashendpoint
      --database.inMemory=${DB_IN_MEMORY:-false}
    volumes:
      - ./config.docker.json:/tmp/config.json:ro
      - goshimmer-cache:/go
    ports:
      - "127.0.0.1:9000:9000/tcp" # analysis dashboard
      - "127.0.0.1:9312:9312/tcp" # prometheus
    expose:
      - "1888/tcp" # analysis server (within Docker network)

  peer_master:
    container_name: peer_master
    image: golang:1.15.5
    stop_grace_period: 1m
    entrypoint: /go/bin/main
    command: >
      --config=/tmp/config.json
      --database.directory=/tmp/mainnetdb
      --autopeering.seed=base58:8q491c3YWjbPwLmF2WD95YmCgh61j2kenCKHfGfByoWi
<<<<<<< HEAD
      --node.enablePlugins=prometheus,spammer,faucet,syncbeacon,waspconn
=======
      --node.enablePlugins=prometheus,spammer,faucet,syncbeacon,"webapi tools endpoint"
>>>>>>> d0863658
      --node.disablePlugins=syncbeaconfollower,clock
      --faucet.seed=7R1itJx5hVuo9w9hjg5cwKFmek4HMSoBDgJZN8hKGxih
      --valueLayer.snapshot.file=/tmp/assets/7R1itJx5hVuo9w9hjg5cwKFmek4HMSoBDgJZN8hKGxih.bin
      --syncbeacon.broadcastInterval=5
      --syncbeacon.startSynced=true
      --statement.writeStatement=true
<<<<<<< HEAD
      --database.inMemory=${DB_IN_MEMORY:-false}
=======
      --webapi.exportPath=/tmp/
>>>>>>> d0863658
    volumes:
      - ./config.docker.json:/tmp/config.json:ro
      - goshimmer-cache:/go
      - ../integration-tests/assets:/tmp/assets
    ports:
      - "127.0.0.1:8080:8080/tcp" # web API
      - "127.0.0.1:8081:8081/tcp" # dashboard
      - "127.0.0.1:9311:9311/tcp" # prometheus
      - "127.0.0.1:5000:5000/tcp" # waspconn
    depends_on:
      - entry_node

  peer_replica:
    image: golang:1.15.5
    stop_grace_period: 1m
    entrypoint: /go/bin/main
    command: >
      --config=/tmp/config.json
      --database.directory=/tmp/mainnetdb
      --node.enablePlugins=bootstrap,"webapi tools endpoint"
      --valueLayer.snapshot.file=/tmp/assets/7R1itJx5hVuo9w9hjg5cwKFmek4HMSoBDgJZN8hKGxih.bin
      --node.disablePlugins=portcheck,clock
      --syncbeaconfollower.followNodes=EYsaGXnUVA9aTYL9FwYEvoQ8d1HCJveQVL7vogu6pqCP
<<<<<<< HEAD
      --database.inMemory=${DB_IN_MEMORY:-false}
=======
      --webapi.exportPath=/tmp/
>>>>>>> d0863658
    volumes:
      - ./config.docker.json:/tmp/config.json:ro
      - goshimmer-cache:/go
      - ../integration-tests/assets:/tmp/assets
    expose:
      - "8080/tcp" # web API (within Docker network)
    depends_on:
      - entry_node

volumes:
  goshimmer-cache:
    name: goshimmer-cache<|MERGE_RESOLUTION|>--- conflicted
+++ resolved
@@ -23,7 +23,6 @@
       --prometheus.processMetrics=false
       --node.enablePlugins=analysis-server,analysis-dashboard,prometheus
       --node.disablePlugins=portcheck,clock,dashboard,analysis-client,gossip,drng,issuer,syncbeaconfollower,messagelayer,pow,valuetransfers,consensus,webapi,webapibroadcastdataendpoint,webapifindtransactionhashesendpoint,webapigetneighborsendpoint,webapigettransactionobjectsbyhashendpoint,webapigettransactiontrytesbyhashendpoint
-      --database.inMemory=${DB_IN_MEMORY:-false}
     volumes:
       - ./config.docker.json:/tmp/config.json:ro
       - goshimmer-cache:/go
@@ -42,22 +41,14 @@
       --config=/tmp/config.json
       --database.directory=/tmp/mainnetdb
       --autopeering.seed=base58:8q491c3YWjbPwLmF2WD95YmCgh61j2kenCKHfGfByoWi
-<<<<<<< HEAD
-      --node.enablePlugins=prometheus,spammer,faucet,syncbeacon,waspconn
-=======
       --node.enablePlugins=prometheus,spammer,faucet,syncbeacon,"webapi tools endpoint"
->>>>>>> d0863658
       --node.disablePlugins=syncbeaconfollower,clock
       --faucet.seed=7R1itJx5hVuo9w9hjg5cwKFmek4HMSoBDgJZN8hKGxih
       --valueLayer.snapshot.file=/tmp/assets/7R1itJx5hVuo9w9hjg5cwKFmek4HMSoBDgJZN8hKGxih.bin
       --syncbeacon.broadcastInterval=5
       --syncbeacon.startSynced=true
       --statement.writeStatement=true
-<<<<<<< HEAD
-      --database.inMemory=${DB_IN_MEMORY:-false}
-=======
       --webapi.exportPath=/tmp/
->>>>>>> d0863658
     volumes:
       - ./config.docker.json:/tmp/config.json:ro
       - goshimmer-cache:/go
@@ -66,7 +57,6 @@
       - "127.0.0.1:8080:8080/tcp" # web API
       - "127.0.0.1:8081:8081/tcp" # dashboard
       - "127.0.0.1:9311:9311/tcp" # prometheus
-      - "127.0.0.1:5000:5000/tcp" # waspconn
     depends_on:
       - entry_node
 
@@ -81,11 +71,7 @@
       --valueLayer.snapshot.file=/tmp/assets/7R1itJx5hVuo9w9hjg5cwKFmek4HMSoBDgJZN8hKGxih.bin
       --node.disablePlugins=portcheck,clock
       --syncbeaconfollower.followNodes=EYsaGXnUVA9aTYL9FwYEvoQ8d1HCJveQVL7vogu6pqCP
-<<<<<<< HEAD
-      --database.inMemory=${DB_IN_MEMORY:-false}
-=======
       --webapi.exportPath=/tmp/
->>>>>>> d0863658
     volumes:
       - ./config.docker.json:/tmp/config.json:ro
       - goshimmer-cache:/go
