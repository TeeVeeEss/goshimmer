--- conflicted
+++ resolved
@@ -29,13 +29,7 @@
       --node.enablePlugins=analysisServer,analysisDashboard,prometheus,spammer,WebAPIToolsMessageEndpoint,activity,snapshot
       --prometheus.bindAddress=0.0.0.0:9311
       --prometheus.processMetrics=false
-<<<<<<< HEAD
-      --webapi.exportPath=/tmp/
-=======
-      --statement.writeManaThreshold=1.0
-      --statement.writeStatement=true
       --webAPI.exportPath=/tmp/
->>>>>>> 4ca9407a
     secrets:
       - goshimmer.config.json
       - goshimmer.message.snapshot.bin
@@ -62,13 +56,7 @@
       --messageLayer.snapshot.genesisNode=
       --node.disablePlugins=portcheck,clock
       --mana.snapshotResetTime=true
-<<<<<<< HEAD
-      --webapi.exportPath=/tmp/
-=======
-      --statement.writeStatement=true
-      --statement.writeManaThreshold=1.0
       --webAPI.exportPath=/tmp/
->>>>>>> 4ca9407a
     deploy:
       replicas: ${SHIMMER_PEER_REPLICAS:-1}
       restart_policy:
@@ -87,28 +75,17 @@
     command: >
       --config=/run/secrets/goshimmer.config.json
       --database.directory=/tmp/mainnetdb
-<<<<<<< HEAD
-      --autopeering.seed=base58:3YX6e7AL28hHihZewKdq6CMkEYVsTJBLgRiprUNiNq5E
+      --node.peerDBDirectory=/tmp/peerdb
       --node.enablePlugins=bootstrap,"webapi tools endpoint",faucet,activity,spammer
-=======
-      --node.peerDBDirectory=/tmp/peerdb
-      --node.seed=base58:3YX6e7AL28hHihZewKdq6CMkEYVsTJBLgRiprUNiNq5E
       --node.overwriteStoredSeed=true
       --node.enablePlugins=bootstrap,"webAPIToolsEndpoint",faucet,activity
->>>>>>> 4ca9407a
       --messageLayer.snapshot.file=/run/secrets/goshimmer.message.snapshot.bin
       --messageLayer.startSynced=true
       --faucet.seed=7R1itJx5hVuo9w9hjg5cwKFmek4HMSoBDgJZN8hKGxih
       --messageLayer.snapshot.genesisNode=
       --node.disablePlugins=portcheck,clock
       --mana.snapshotResetTime=true
-<<<<<<< HEAD
-      --webapi.exportPath=/tmp/
-=======
-      --statement.writeStatement=true
-      --statement.writeManaThreshold=1.0
       --webAPI.exportPath=/tmp/
->>>>>>> 4ca9407a
     secrets:
       - goshimmer.config.json
       - goshimmer.message.snapshot.bin
