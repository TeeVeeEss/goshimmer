package main

<<<<<<< HEAD
=======
import (
	"time"
)

>>>>>>> 016733f0
var (
	nodes        []string
	target       = ""
	msgData      = "TEST99BROADCAST99DATA"
	cooldownTime = 2 * time.Second
	repeat       = 1
)

func initConfig() {
<<<<<<< HEAD
	if deps.Config.String(CfgTargetNode) == "" {
		panic("Set the target node address\n")
	}
	target = deps.Config.String(CfgTargetNode)

	if len(deps.Config.Strings(CfgTestNodes)) == 0 {
		panic("Set node addresses\n")
	}
	nodes = append(nodes, deps.Config.Strings(CfgTestNodes)...)

	// optional settings
	if deps.Config.String(CfgData) != "" {
		msgData = deps.Config.String(CfgData)
	}
	if deps.Config.Int(CfgCooldownTime) > 0 {
		cooldownTime = deps.Config.Int(CfgCooldownTime)
	}
	if deps.Config.Int(CfgRepeat) > 0 {
		repeat = deps.Config.Int(CfgRepeat)
=======
	if Parameters.TargetNode == "" {
		panic("Set the target node address\n")
	}
	target = Parameters.TargetNode

	if len(Parameters.TestNodes) == 0 {
		panic("Set node addresses\n")
	}
	nodes = append(nodes, Parameters.TestNodes...)

	// optional settings
	if Parameters.Data != "" {
		msgData = Parameters.Data
	}
	if Parameters.CooldownTime > 0 {
		cooldownTime = Parameters.CooldownTime
	}
	if Parameters.Repeat > 0 {
		repeat = Parameters.Repeat
>>>>>>> 016733f0
	}
}<|MERGE_RESOLUTION|>--- conflicted
+++ resolved
@@ -1,12 +1,9 @@
 package main
 
-<<<<<<< HEAD
-=======
 import (
 	"time"
 )
 
->>>>>>> 016733f0
 var (
 	nodes        []string
 	target       = ""
@@ -16,27 +13,6 @@
 )
 
 func initConfig() {
-<<<<<<< HEAD
-	if deps.Config.String(CfgTargetNode) == "" {
-		panic("Set the target node address\n")
-	}
-	target = deps.Config.String(CfgTargetNode)
-
-	if len(deps.Config.Strings(CfgTestNodes)) == 0 {
-		panic("Set node addresses\n")
-	}
-	nodes = append(nodes, deps.Config.Strings(CfgTestNodes)...)
-
-	// optional settings
-	if deps.Config.String(CfgData) != "" {
-		msgData = deps.Config.String(CfgData)
-	}
-	if deps.Config.Int(CfgCooldownTime) > 0 {
-		cooldownTime = deps.Config.Int(CfgCooldownTime)
-	}
-	if deps.Config.Int(CfgRepeat) > 0 {
-		repeat = deps.Config.Int(CfgRepeat)
-=======
 	if Parameters.TargetNode == "" {
 		panic("Set the target node address\n")
 	}
@@ -56,6 +32,5 @@
 	}
 	if Parameters.Repeat > 0 {
 		repeat = Parameters.Repeat
->>>>>>> 016733f0
 	}
 }