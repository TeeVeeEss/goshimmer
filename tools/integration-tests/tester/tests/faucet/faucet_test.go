package faucet

import (
	"testing"
	"time"

	"github.com/stretchr/testify/require"

	"github.com/iotaledger/goshimmer/plugins/messagelayer"
	"github.com/iotaledger/goshimmer/tools/integration-tests/tester/framework"
	"github.com/iotaledger/goshimmer/tools/integration-tests/tester/tests"
)

// TestFaucetPersistence sends funds by faucet request.
func TestFaucetPersistence(t *testing.T) {
	prevPoWDiff := framework.ParaPoWDifficulty
	framework.ParaPoWDifficulty = 0
	defer func() {
		framework.ParaPoWDifficulty = prevPoWDiff
	}()
<<<<<<< HEAD
	n, err := f.CreateNetwork("faucet_TestPersistence", 5, framework.CreateNetworkConfig{Faucet: true, Mana: true})
=======
	n, err := f.CreateNetworkWithMana("common_TestSynchronization", 5, 2, framework.CreateNetworkConfig{
		Faucet:      true,
		Mana:        true,
		StartSynced: true,
	})
>>>>>>> 31b70eee
	require.NoError(t, err)
	defer tests.ShutdownNetwork(t, n)

	peers := n.Peers()

	// wait for peers to change their state to synchronized
	time.Sleep(5 * time.Second)

	// master node sends funds to all peers in the network
	ids, addrBalance := tests.SendFaucetRequestOnRandomPeer(t, peers[1:], 10)

	// wait for messages to be gossiped
	time.Sleep(2 * messagelayer.DefaultAverageNetworkDelay)

	// check whether all issued messages are available on all nodes
	tests.CheckForMessageIDs(t, n.Peers(), ids, true)

	// wait for transactions to be gossiped
	time.Sleep(2 * messagelayer.DefaultAverageNetworkDelay)

	// check ledger state
	tests.CheckBalances(t, peers[1:], addrBalance)

	// stop all nodes
	for _, peer := range n.Peers()[1:] {
		err = peer.Stop()
		require.NoError(t, err)
	}

	// start all nodes
	for _, peer := range n.Peers()[1:] {
		err = peer.Start()
		require.NoError(t, err)
	}

	// wait for peers to start
	time.Sleep(20 * time.Second)
	err = n.DoManualPeeringAndWait()
	require.NoError(t, err)

	// check whether all issued messages are available on all nodes
	tests.CheckForMessageIDs(t, n.Peers(), ids, false)

	// check ledger state
	tests.CheckBalances(t, peers[1:], addrBalance)
}<|MERGE_RESOLUTION|>--- conflicted
+++ resolved
@@ -18,15 +18,11 @@
 	defer func() {
 		framework.ParaPoWDifficulty = prevPoWDiff
 	}()
-<<<<<<< HEAD
-	n, err := f.CreateNetwork("faucet_TestPersistence", 5, framework.CreateNetworkConfig{Faucet: true, Mana: true})
-=======
-	n, err := f.CreateNetworkWithMana("common_TestSynchronization", 5, 2, framework.CreateNetworkConfig{
+	n, err := f.CreateNetworkWithMana("common_TestSynchronization", 5, framework.CreateNetworkConfig{
 		Faucet:      true,
 		Mana:        true,
 		StartSynced: true,
 	})
->>>>>>> 31b70eee
 	require.NoError(t, err)
 	defer tests.ShutdownNetwork(t, n)
 
