package common

import (
	"testing"
	"time"

	"github.com/stretchr/testify/assert"
	"github.com/stretchr/testify/require"

	"github.com/iotaledger/goshimmer/tools/integration-tests/tester/framework"
	"github.com/iotaledger/goshimmer/tools/integration-tests/tester/tests"
)

// TestSynchronization checks whether messages are relayed through the network,
// a node that joins later solidifies, whether it is desyned after a restart
// and becomes synced again.
func TestSynchronization(t *testing.T) {
	initialPeers := 4
	n, err := f.CreateNetwork("common_TestSynchronization", initialPeers, framework.CreateNetworkConfig{})
	require.NoError(t, err)
	defer tests.ShutdownNetwork(t, n)

	// wait for peers to change their state to synchronized
	time.Sleep(5 * time.Second)

	numMessages := 100

	// 1. issue data messages
	ids := tests.SendDataMessagesOnRandomPeer(t, n.Peers(), numMessages)

	// wait for messages to be gossiped
	time.Sleep(10 * time.Second)

	// 2. spawn peer without knowledge of previous messages
<<<<<<< HEAD
	newPeer, err := n.CreatePeerAndWaitForManualPeering(framework.GoShimmerConfig{
		SyncBeaconFollower: true,
	})
=======
	newPeer, err := n.CreatePeer(framework.GoShimmerConfig{})
>>>>>>> ac2f0546
	require.NoError(t, err)

	// 3. issue some messages on old peers so that new peer can solidify
	ids = tests.SendDataMessagesOnRandomPeer(t, n.Peers()[:initialPeers], 10, ids)

	// wait for peer to solidify
	time.Sleep(15 * time.Second)

	// 4. check whether all issued messages are available on all nodes
	tests.CheckForMessageIDs(t, n.Peers(), ids, true)

	// 5. shut down newly added peer
	err = newPeer.Stop()
	require.NoError(t, err)

	// 6. let it startup again
	err = newPeer.Start()
	require.NoError(t, err)
	// wait for peer to start
	time.Sleep(5 * time.Second)

	err = n.DoManualPeeringAndWait()
	require.NoError(t, err)

	// note: this check is too dependent on the initial time a node sends bootstrap messages
	// and therefore very error prone. Therefore it's not done for now.
	// 7. check that it is in state desynced
	//resp, err := newPeer.Info()
	//require.NoError(t, err)
	//assert.Falsef(t, resp.Synced, "Peer %s should be desynced but is synced!", newPeer.String())

	// 8. issue some messages on old peers so that new peer can sync again
	ids = tests.SendDataMessagesOnRandomPeer(t, n.Peers()[:initialPeers], 10, ids)
	// wait for peer to sync
	time.Sleep(10 * time.Second)

	// 9. newPeer becomes synced again
	resp, err := newPeer.Info()
	require.NoError(t, err)
	assert.Truef(t, resp.TangleTime.Synced, "Peer %s should be synced but is desynced!", newPeer.String())

	// 10. check whether all issued messages are available on all nodes
	tests.CheckForMessageIDs(t, n.Peers(), ids, true)
}<|MERGE_RESOLUTION|>--- conflicted
+++ resolved
@@ -32,13 +32,7 @@
 	time.Sleep(10 * time.Second)
 
 	// 2. spawn peer without knowledge of previous messages
-<<<<<<< HEAD
-	newPeer, err := n.CreatePeerAndWaitForManualPeering(framework.GoShimmerConfig{
-		SyncBeaconFollower: true,
-	})
-=======
-	newPeer, err := n.CreatePeer(framework.GoShimmerConfig{})
->>>>>>> ac2f0546
+	newPeer, err := n.CreatePeerAndWaitForManualPeering(framework.GoShimmerConfig{})
 	require.NoError(t, err)
 
 	// 3. issue some messages on old peers so that new peer can solidify
