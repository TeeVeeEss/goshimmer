package mana

import (
	"fmt"
	"testing"
	"time"

	"github.com/mr-tron/base58"
	"github.com/stretchr/testify/assert"
	"github.com/stretchr/testify/require"

	"github.com/iotaledger/hive.go/identity"

	"github.com/iotaledger/goshimmer/packages/ledgerstate"
	manaPkg "github.com/iotaledger/goshimmer/packages/mana"
	"github.com/iotaledger/goshimmer/tools/integration-tests/tester/framework"
	"github.com/iotaledger/goshimmer/tools/integration-tests/tester/tests"
)

func TestManaPersistence(t *testing.T) {
	n, err := f.CreateNetwork("mana_TestPersistence", 1,  framework.CreateNetworkConfig{Faucet: true, Mana: true})
	require.NoError(t, err)
	defer tests.ShutdownNetwork(t, n)

	// wait for faucet to move funds and move mana
	time.Sleep(10 * time.Second)

	peers := n.Peers()

	info, err := peers[0].Info()
	require.NoError(t, err)
	manaBefore := info.Mana
	require.Greater(t, manaBefore.Access, 0.0)
	require.Greater(t, manaBefore.Consensus, 0.0)

	// stop all nodes. Expects mana to be saved successfully
	for _, peer := range n.Peers() {
		err = peer.Stop()
		require.NoError(t, err)
	}

	// start all nodes
	for _, peer := range peers {
		err = peer.Start()
		require.NoError(t, err)
	}

	// wait for peers to start
	time.Sleep(5 * time.Second)

	info, err = peers[0].Info()
	require.NoError(t, err)
	manaAfter := info.Mana
	require.Greater(t, manaAfter.Access, 0.0)
	require.Greater(t, manaAfter.Consensus, 0.0)
}

func TestPledgeFilter(t *testing.T) {
	numPeers := 2
	n, err := f.CreateNetwork("mana_TestAPI", 0,  framework.CreateNetworkConfig{})
	require.NoError(t, err)
	defer tests.ShutdownNetwork(t, n)

	// create peers
	peers := make([]*framework.Peer, numPeers)
	for i := 0; i < numPeers; i++ {
		peer, err := n.CreatePeer(framework.GoShimmerConfig{
			Mana:           true,
			ActivityPlugin: true,
		})
		require.NoError(t, err)
		peers[i] = peer
	}

	accessPeer := peers[0]
	accessPeerID := base58.Encode(accessPeer.Identity.ID().Bytes())
	consensusPeer := peers[1]
	consensusPeerID := base58.Encode(consensusPeer.Identity.ID().Bytes())

	// faucet
	faucet, err := n.CreatePeer(framework.GoShimmerConfig{
		Seed:                              "3YX6e7AL28hHihZewKdq6CMkEYVsTJBLgRiprUNiNq5E",
		Faucet:                            true,
		Mana:                              true,
		ManaAllowedAccessFilterEnabled:    true,
		ManaAllowedConsensusFilterEnabled: true,
		ManaAllowedAccessPledge:           []string{accessPeerID},
		ManaAllowedConsensusPledge:        []string{consensusPeerID},
		ActivityPlugin:                    true,
	})
	require.NoError(t, err)

	time.Sleep(5 * time.Second)
	err = n.DoManualPeeringAndWait()
	require.NoError(t, err)

	time.Sleep(10 * time.Second)

	addrBalance := make(map[string]map[ledgerstate.Color]int64)
	faucetAddrStr := faucet.Seed.Address(1).Address().Base58()
	addrBalance[faucetAddrStr] = make(map[ledgerstate.Color]int64)
	addrBalance[accessPeer.Address(0).Address().Base58()] = make(map[ledgerstate.Color]int64)
	addrBalance[consensusPeer.Address(0).Address().Base58()] = make(map[ledgerstate.Color]int64)

	// get faucet balances
	unspentOutputs, err := faucet.GetUnspentOutputs([]string{faucetAddrStr})
	require.NoErrorf(t, err, "could not get unspent outputs on %s", faucet.String())
	addrBalance[faucetAddrStr][ledgerstate.ColorIOTA] = unspentOutputs.UnspentOutputs[0].OutputIDs[0].Balances[0].Value

	// pledge mana to allowed pledge
	fail, _ := tests.SendIotaTransaction(t, faucet, accessPeer, addrBalance, 100, tests.TransactionConfig{
		FromAddressIndex:      1,
		ToAddressIndex:        0,
		AccessManaPledgeID:    accessPeer.Identity.ID(),
		ConsensusManaPledgeID: consensusPeer.Identity.ID(),
	})
	require.False(t, fail)

	// pledge mana to disallowed pledge
	fail, _ = tests.SendIotaTransaction(t, faucet, consensusPeer, addrBalance, 100, tests.TransactionConfig{
		FromAddressIndex:      2,
		ToAddressIndex:        0,
		AccessManaPledgeID:    accessPeer.Identity.ID(),
		ConsensusManaPledgeID: accessPeer.Identity.ID(),
	})
	require.True(t, fail)

	// pledge mana to disallowed pledge
	fail, _ = tests.SendIotaTransaction(t, faucet, consensusPeer, addrBalance, 100, tests.TransactionConfig{
		FromAddressIndex:      2,
		ToAddressIndex:        0,
		AccessManaPledgeID:    consensusPeer.Identity.ID(),
		ConsensusManaPledgeID: consensusPeer.Identity.ID(),
	})
	require.True(t, fail)
}

<<<<<<< HEAD
func TestConsensusManaInThePast(t *testing.T) {
	n, err := f.CreateNetwork("mana_TestConsensusManaInThePast", 2,  framework.CreateNetworkConfig{Faucet: true, Mana: true})
	require.NoError(t, err)
	defer tests.ShutdownNetwork(t, n)

	peers := n.Peers()

	// wait for faucet to move funds and move mana
	time.Sleep(5 * time.Second)

	// send funds
	tests.SendTransactionFromFaucet(t, peers[:], 100)
	time.Sleep(10 * time.Second)
	timeInPast := time.Now()

	// so that we update mana vectors
	_, _ = peers[0].GetAllMana()

	// move more funds to update base mana vectors
	tests.SendTransactionFromFaucet(t, peers[:], 50)
	time.Sleep(10 * time.Second)

	res1, err := peers[0].GetPastConsensusManaVector(timeInPast.Unix())
	require.NoError(t, err)
	for _, c := range res1.Consensus {
		require.Greater(t, c.Mana, 0.0)
	}

	// TODO: do a more useful test. e.g compare mana now vs mana in timeInPast
}

=======
>>>>>>> ac2f0546
func TestApis(t *testing.T) {
	prevParaManaOnEveryNode := framework.ParaManaOnEveryNode
	framework.ParaManaOnEveryNode = true
	defer func() {
		framework.ParaManaOnEveryNode = prevParaManaOnEveryNode
	}()
	n, err := f.CreateNetwork("mana_TestAPI", 4,  framework.CreateNetworkConfig{Faucet: true, Mana: true})
	require.NoError(t, err)
	defer tests.ShutdownNetwork(t, n)

	emptyNodeID := identity.ID{}

	peers := n.Peers()
	for _, p := range peers {
		fmt.Printf("peer id: %s, short id: %s\n", base58.Encode(p.ID().Bytes()), p.ID().String())
	}

	// Test /mana
	// consensus mana was pledged to empty nodeID by faucet
	resp, err := peers[0].GoShimmerAPI.GetManaFullNodeID(base58.Encode(emptyNodeID.Bytes()))
	require.NoError(t, err)
	assert.Equal(t, base58.Encode(emptyNodeID.Bytes()), resp.NodeID)
	assert.Equal(t, 0.0, resp.Access)
	assert.Greater(t, resp.Consensus, 0.0)

	resp, err = peers[0].GoShimmerAPI.GetManaFullNodeID(base58.Encode(peers[0].ID().Bytes()))
	require.NoError(t, err)
	assert.Equal(t, base58.Encode(peers[0].ID().Bytes()), resp.NodeID)
	assert.Greater(t, resp.Access, 0.0)
	assert.Greater(t, resp.Consensus, 0.0)

	// Test /mana/all
	resp2, err := peers[0].GoShimmerAPI.GetAllMana()
	require.NoError(t, err)
	assert.Equal(t, 2, len(resp2.Access))
	assert.Greater(t, resp2.Access[0].Mana, 0.0)

	// Test /mana/access/nhighest and /mana/consensus/nhighest
	// send funds to node 1
	_, err = peers[1].SendFaucetRequest(peers[1].Seed.Address(0).Address().Base58(), framework.ParaPoWFaucetDifficulty)
	require.NoError(t, err)
	time.Sleep(10 * time.Second)
	// send funds to node 2
	_, err = peers[2].SendFaucetRequest(peers[2].Seed.Address(0).Address().Base58(), framework.ParaPoWFaucetDifficulty)
	require.NoError(t, err)
	time.Sleep(20 * time.Second)

	require.NoError(t, err)
	allManaResp, err := peers[0].GoShimmerAPI.GetAllMana()
	require.NoError(t, err)
	fmt.Println("all mana")
	for _, m := range allManaResp.Access {
		fmt.Println("nodeid: ", m.NodeID, " mana: ", m.Mana)
	}
	resp3, err := peers[0].GoShimmerAPI.GetNHighestAccessMana(len(peers) + 2)
	t.Log("resp3", resp3)
	require.NoError(t, err)
	resp3.Nodes = stripGenesisNodeID(resp3.Nodes)
	resp4, err := peers[0].GoShimmerAPI.GetNHighestConsensusMana(len(peers) + 2)
	t.Log("resp", resp4)
	require.NoError(t, err)
	resp4.Nodes = stripGenesisNodeID(resp4.Nodes)
	require.Equal(t, 3, len(resp3.Nodes))
	for i := 0; i < 3; i++ {
		assert.Equal(t, base58.Encode(peers[i].ID().Bytes()), resp3.Nodes[i].NodeID)
	}

	require.Equal(t, 4, len(resp4.Nodes))
	assert.Equal(t, base58.Encode(peers[0].ID().Bytes()), resp4.Nodes[0].NodeID)
	assert.Equal(t, base58.Encode(emptyNodeID.Bytes()), resp4.Nodes[1].NodeID)
	assert.True(t, base58.Encode(peers[1].ID().Bytes()) == resp4.Nodes[2].NodeID || base58.Encode(peers[1].ID().Bytes()) == resp4.Nodes[3].NodeID)
	assert.True(t, base58.Encode(peers[2].ID().Bytes()) == resp4.Nodes[2].NodeID || base58.Encode(peers[2].ID().Bytes()) == resp4.Nodes[3].NodeID)

	// Test /mana/percentile
	resp5, err := peers[0].GoShimmerAPI.GetManaPercentile(base58.Encode(peers[0].ID().Bytes()))
	require.NoError(t, err)
	assert.Equal(t, base58.Encode(peers[0].ID().Bytes()), resp5.NodeID)
	assert.InDelta(t, 75.0, resp5.Access, 0.01)

	resp5, err = peers[0].GoShimmerAPI.GetManaPercentile(base58.Encode(emptyNodeID.Bytes()))
	require.NoError(t, err)
	assert.Equal(t, base58.Encode(emptyNodeID.Bytes()), resp5.NodeID)
	assert.InDelta(t, 60., resp5.Consensus, 0.01)

	// Test /mana/online/access
	resp6, err := peers[0].GoShimmerAPI.GetOnlineAccessMana()
	require.NoError(t, err)
	resp7, err := peers[0].GoShimmerAPI.GetOnlineConsensusMana()
	require.NoError(t, err)
	require.Equal(t, 3, len(resp6.Online))
	// emptyNodeID cannot be online!
	require.Equal(t, 3, len(resp7.Online))
	fmt.Println("online nodes access mana")
	for _, r := range resp6.Online {
		fmt.Println("node - ", r.ShortID, " -- mana: ", r.Mana)
	}
	assert.Equal(t, base58.Encode(peers[0].ID().Bytes()), resp6.Online[0].ID)
	assert.Equal(t, base58.Encode(peers[1].ID().Bytes()), resp6.Online[1].ID)
	assert.Equal(t, base58.Encode(peers[2].ID().Bytes()), resp6.Online[2].ID)

	fmt.Println("online nodes consensus mana")
	for _, r := range resp7.Online {
		fmt.Println("node - ", r.ShortID, " -- mana: ", r.Mana)
	}
	// emptyNodeID cannot be online!
	assert.Equal(t, base58.Encode(peers[0].ID().Bytes()), resp7.Online[0].ID)
	assert.True(t, base58.Encode(peers[1].ID().Bytes()) == resp7.Online[1].ID ||
		base58.Encode(peers[1].ID().Bytes()) == resp7.Online[2].ID)

	// Test /mana/pending
	unspentOutputs, err := peers[1].GetUnspentOutputs([]string{peers[1].Seed.Address(0).Address().Base58()})
	require.NoError(t, err)
	outputID := unspentOutputs.UnspentOutputs[0].OutputIDs[0].ID
	resp8, err := peers[1].GetPending(outputID)
	require.NoError(t, err)
	assert.Equal(t, outputID, resp8.OutputID)
	fmt.Println("pending mana: ", resp8.Mana)
	assert.Greater(t, resp8.Mana, 0.0)

	//Test /mana/allowedManaPledge
	pledgeList, err := peers[0].GoShimmerAPI.GetAllowedManaPledgeNodeIDs()
	require.NoError(t, err, "Error occurred while testing allowed mana pledge api")
	assert.Equal(t, false, pledgeList.Access.IsFilterEnabled, "/mana/allowedManaPledge: FilterEnabled field for access mana is not as expected")
	assert.Equal(t, base58.Encode(peers[0].ID().Bytes()), pledgeList.Access.Allowed[0], "/mana/allowedManaPledge: Allowed node id to pledge access mana is not as expected")
	assert.Equal(t, false, pledgeList.Consensus.IsFilterEnabled, "/mana/allowedManaPledge: FilterEnabled field for consensus mana is not as expected")
	assert.Equal(t, base58.Encode(peers[0].ID().Bytes()), pledgeList.Consensus.Allowed[0], "/mana/allowedManaPledge: Allowed node id to pledge consensus mana is not as expected")

}

func stripGenesisNodeID(input []manaPkg.NodeStr) (output []manaPkg.NodeStr) {
	peerMaster := "2GtxMQD94KvDH1SJPJV7icxofkyV1njuUZKtsqKmtux5"
	// faucet := "FZ6xmPZXRs2M8z9m9ETTQok4PCga4X8FRHwQE6uYm4rV"
	for _, id := range input {
		if id.NodeID == peerMaster {
			continue
		}
		output = append(output, id)
	}
	return
}<|MERGE_RESOLUTION|>--- conflicted
+++ resolved
@@ -135,40 +135,6 @@
 	require.True(t, fail)
 }
 
-<<<<<<< HEAD
-func TestConsensusManaInThePast(t *testing.T) {
-	n, err := f.CreateNetwork("mana_TestConsensusManaInThePast", 2,  framework.CreateNetworkConfig{Faucet: true, Mana: true})
-	require.NoError(t, err)
-	defer tests.ShutdownNetwork(t, n)
-
-	peers := n.Peers()
-
-	// wait for faucet to move funds and move mana
-	time.Sleep(5 * time.Second)
-
-	// send funds
-	tests.SendTransactionFromFaucet(t, peers[:], 100)
-	time.Sleep(10 * time.Second)
-	timeInPast := time.Now()
-
-	// so that we update mana vectors
-	_, _ = peers[0].GetAllMana()
-
-	// move more funds to update base mana vectors
-	tests.SendTransactionFromFaucet(t, peers[:], 50)
-	time.Sleep(10 * time.Second)
-
-	res1, err := peers[0].GetPastConsensusManaVector(timeInPast.Unix())
-	require.NoError(t, err)
-	for _, c := range res1.Consensus {
-		require.Greater(t, c.Mana, 0.0)
-	}
-
-	// TODO: do a more useful test. e.g compare mana now vs mana in timeInPast
-}
-
-=======
->>>>>>> ac2f0546
 func TestApis(t *testing.T) {
 	prevParaManaOnEveryNode := framework.ParaManaOnEveryNode
 	framework.ParaManaOnEveryNode = true
