--- conflicted
+++ resolved
@@ -19,11 +19,7 @@
 )
 
 func TestManaPersistence(t *testing.T) {
-<<<<<<< HEAD
-	n, err := f.CreateNetwork("mana_TestPersistence", 1, framework.CreateNetworkConfig{Faucet: true, Mana: true})
-=======
-	n, err := f.CreateNetwork("mana_TestPersistence", 1, 0, framework.CreateNetworkConfig{Faucet: true, Mana: true, StartSynced: true})
->>>>>>> 31b70eee
+	n, err := f.CreateNetwork("mana_TestPersistence", 1, framework.CreateNetworkConfig{Faucet: true, Mana: true, StartSynced: true})
 	require.NoError(t, err)
 	defer tests.ShutdownNetwork(t, n)
 
@@ -148,11 +144,7 @@
 	defer func() {
 		framework.ParaManaOnEveryNode = prevParaManaOnEveryNode
 	}()
-<<<<<<< HEAD
-	n, err := f.CreateNetwork("mana_TestAPI", 4, framework.CreateNetworkConfig{Faucet: true, Mana: true})
-=======
-	n, err := f.CreateNetwork("mana_TestAPI", 4, 3, framework.CreateNetworkConfig{Faucet: true, Mana: true, StartSynced: true})
->>>>>>> 31b70eee
+	n, err := f.CreateNetwork("mana_TestAPI", 4, framework.CreateNetworkConfig{Faucet: true, Mana: true, StartSynced: true})
 	require.NoError(t, err)
 	defer tests.ShutdownNetwork(t, n)
 
