--- conflicted
+++ resolved
@@ -323,14 +323,7 @@
 	if networkConfig.Activity {
 		conf.Activity.Enabled = true
 	}
-<<<<<<< HEAD
-=======
-	if networkConfig.FPC {
-		conf.Consensus.Enabled = true
-		conf.FPC.Enabled = true
 		conf.DRNG.Enabled = true
-	}
->>>>>>> 4ca9407a
 
 	// the first peer is the master peer, it uses a special conf
 	masterConfig := conf
