--- conflicted
+++ resolved
@@ -90,18 +90,10 @@
 
 	Faucet bool
 
-<<<<<<< HEAD
 	EnableAutopeeringForGossip bool
 
-	SyncBeacon                  bool
-	SyncBeaconFollower          bool
-	SyncBeaconFollowNodes       string
-	SyncBeaconBroadcastInterval int
-	SyncBeaconMaxTimeOfflineSec int
-=======
 	ActivityPlugin   bool
 	ActivityInterval int
->>>>>>> ac2f0546
 
 	Mana                              bool
 	ManaAllowedAccessFilterEnabled    bool
