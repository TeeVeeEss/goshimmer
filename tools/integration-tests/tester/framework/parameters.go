package framework

const (
	autopeeringMaxTries = 50

	apiPort = "8080"

	containerNameTester      = "/tester"
	containerNameEntryNode   = "entry_node"
	containerNameReplica     = "replica_"
	containerNameDrand       = "drand_"
	containerNameSuffixPumba = "_pumba"

	logsDir = "/tmp/logs/"

	disabledPluginsEntryNode = "portcheck,dashboard,analysis-client,profiling,gossip,drng,issuer,syncbeaconfollower,metrics,valuetransfers,consensus,messagelayer,pow,webapi,webapibroadcastdataendpoint,webapifindtransactionhashesendpoint,webapigetneighborsendpoint,webapigettransactionobjectsbyhashendpoint,webapigettransactiontrytesbyhashendpoint,clock"
	disabledPluginsPeer      = "portcheck,dashboard,analysis-client,profiling,clock"
	snapshotFilePath         = "/assets/7R1itJx5hVuo9w9hjg5cwKFmek4HMSoBDgJZN8hKGxih.bin"
	dockerLogsPrefixLen      = 8

	dkgMaxTries = 50

	exitStatusSuccessful = 0

	syncBeaconSeed      = "Dw6dKWvQGbcijpib6A8t1vSiuDU1XWsnT71xhLSzXUGc"
	syncBeaconPublicKey = "6wuo4zNP4MXzojmj2EXGsPEHPkWJNnbKZ9e17ufdTmp"
)

// Parameters to override before calling any peer creation function.
var (
	// ParaFCoBAverageNetworkDelay defines the configured avg. network delay (in seconds) for the FCOB rules.
	ParaFCoBAverageNetworkDelay = 5
	// ParaOutboundUpdateIntervalMs the autopeering outbound update interval in milliseconds.
	ParaOutboundUpdateIntervalMs = 100
	// ParaFaucetTokensPerRequest defines the tokens to send up on each faucet request message.
	ParaFaucetTokensPerRequest int64 = 1337
	// ParaPoWDifficulty defines the PoW difficulty.
	ParaPoWDifficulty = 2
	// ParaWaitToKill defines the time to wait before killing the node.
	ParaWaitToKill = 60
	// ParaPoWFaucetDifficulty defines the PoW difficulty for faucet payloads.
	ParaPoWFaucetDifficulty = 2
	// ParaFaucetPreparedOutputsCount defines the number of outputs the faucet should prepare.
	ParaFaucetPreparedOutputsCount = 10
	// ParaSyncBeaconOnEveryNode defines whether all nodes should be sync beacons.
	ParaSyncBeaconOnEveryNode = false
<<<<<<< HEAD
	// ParaManaOnEveryNode defines whether all nodes should have mana enabled.
	ParaManaOnEveryNode = true
=======
	// ParaFPCRoundInterval defines how long a round lasts (in seconds)
	ParaFPCRoundInterval int64 = 5
	// ParaWaitForStatement is the time in seconds for which the node wait for receiveing the new statement.
	ParaWaitForStatement = 3
	// ParaFPCListen defines if the FPC service should listen.
	ParaFPCListen = false
	// ParaWriteStatement defines if the node should write statements.
	ParaWriteStatement = true
>>>>>>> a757b514
)

var (
	genesisSeed = []byte{95, 76, 224, 164, 168, 80, 141, 174, 133, 77, 153, 100, 4, 202, 113,
		104, 71, 130, 88, 200, 46, 56, 243, 121, 216, 236, 70, 146, 234, 158, 206, 230}
	genesisSeedBase58 = "7R1itJx5hVuo9w9hjg5cwKFmek4HMSoBDgJZN8hKGxih"
)

//GoShimmerConfig defines the config of a GoShimmer node.
type GoShimmerConfig struct {
	Seed               string
	Name               string
	EntryNodeHost      string
	EntryNodePublicKey string
	DisabledPlugins    string
	SnapshotFilePath   string

	DRNGCommittee string
	DRNGDistKey   string
	DRNGInstance  int
	DRNGThreshold int

	Faucet bool

	SyncBeacon                  bool
	SyncBeaconFollower          bool
	SyncBeaconFollowNodes       string
	SyncBeaconBroadcastInterval int
	SyncBeaconMaxTimeOfflineSec int

<<<<<<< HEAD
	Mana                              bool
	ManaAllowedAccessFilterEnabled    bool
	ManaAllowedConsensusFilterEnabled bool
	ManaAllowedAccessPledge           []string
	ManaAllowedConsensusPledge        []string
=======
	FPCRoundInterval int64
	WaitForStatement int
	FPCListen        bool
	WriteStatement   bool
>>>>>>> a757b514
}

// NetworkConfig defines the config of a GoShimmer Docker network.
type NetworkConfig struct {
	BootstrapInitialIssuanceTimePeriodSec int
}

// CreateNetworkConfig is the config for optional plugins passed through createNetwork.
type CreateNetworkConfig struct {
	Faucet bool
	Mana   bool
}<|MERGE_RESOLUTION|>--- conflicted
+++ resolved
@@ -44,10 +44,8 @@
 	ParaFaucetPreparedOutputsCount = 10
 	// ParaSyncBeaconOnEveryNode defines whether all nodes should be sync beacons.
 	ParaSyncBeaconOnEveryNode = false
-<<<<<<< HEAD
 	// ParaManaOnEveryNode defines whether all nodes should have mana enabled.
 	ParaManaOnEveryNode = true
-=======
 	// ParaFPCRoundInterval defines how long a round lasts (in seconds)
 	ParaFPCRoundInterval int64 = 5
 	// ParaWaitForStatement is the time in seconds for which the node wait for receiveing the new statement.
@@ -56,7 +54,6 @@
 	ParaFPCListen = false
 	// ParaWriteStatement defines if the node should write statements.
 	ParaWriteStatement = true
->>>>>>> a757b514
 )
 
 var (
@@ -87,18 +84,16 @@
 	SyncBeaconBroadcastInterval int
 	SyncBeaconMaxTimeOfflineSec int
 
-<<<<<<< HEAD
 	Mana                              bool
 	ManaAllowedAccessFilterEnabled    bool
 	ManaAllowedConsensusFilterEnabled bool
 	ManaAllowedAccessPledge           []string
 	ManaAllowedConsensusPledge        []string
-=======
+
 	FPCRoundInterval int64
 	WaitForStatement int
 	FPCListen        bool
 	WriteStatement   bool
->>>>>>> a757b514
 }
 
 // NetworkConfig defines the config of a GoShimmer Docker network.
