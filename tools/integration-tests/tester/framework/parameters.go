package framework

import (
	"fmt"
	"time"

	"github.com/mr-tron/base58"

	"github.com/iotaledger/goshimmer/tools/integration-tests/tester/framework/config"
)

const (
	// ports
	apiPort     = 8080
	gossipPort  = 14666
	peeringPort = 14626

	containerNameEntryNode   = "entry_node"
	containerNameReplica     = "replica_"
	containerNameDrand       = "drand_"
	containerNameSuffixPumba = "_pumba"

	graceTimePumba = 3 * time.Second

	logsDir             = "/tmp/logs/"
	dockerLogsPrefixLen = 8
)

var (
	// GenesisTokenAmount is the amount of tokens in the genesis output.
	GenesisTokenAmount = 1000000000000000
	// GenesisSeed is the seed of the funds created at genesis.
	GenesisSeed = []byte{
		95, 76, 224, 164, 168, 80, 141, 174, 133, 77, 153, 100, 4, 202, 113, 104,
		71, 130, 88, 200, 46, 56, 243, 121, 216, 236, 70, 146, 234, 158, 206, 230,
	}

	// MasterSeed denotes the identity seed of the master peer.
	MasterSeed = []byte{
		37, 202, 104, 245, 5, 80, 107, 111, 131, 48, 156, 82, 158, 253, 215, 219,
		229, 168, 205, 88, 39, 177, 106, 25, 78, 47, 62, 28, 242, 12, 6, 237,
	}
)

// CreateNetworkConfig is the config for optional plugins passed through NewNetwork.
type CreateNetworkConfig struct {
	// StartSynced specifies whether all node in the network start synced.
	StartSynced bool
	// AutoPeering specifies whether autopeering or manual peering is used.
	AutoPeering bool
	// Faucet specifies whether the first peer should have the faucet enabled.
	Faucet bool
	// Activity specifies whether nodes schedule activity messages in regular intervals.
	Activity bool
}

// PeerConfig specifies the default config of a standard GoShimmer peer.
func PeerConfig() config.GoShimmer {
	c := config.NewGoShimmer()

	c.Image = "iotaledger/goshimmer"

	c.DisabledPlugins = []string{"portcheck", "dashboard", "analysisClient", "profiling", "clock"}

	c.Database.Enabled = true
	c.Database.ForceCacheTime = 0 // disable caching for tests

	c.Gossip.Enabled = true
	c.Gossip.BindAddress = fmt.Sprintf(":%d", gossipPort)

	c.POW.Enabled = true
	c.POW.Difficulty = 2

	c.WebAPI.Enabled = true
	c.WebAPI.BindAddress = fmt.Sprintf(":%d", apiPort)

	c.AutoPeering.Enabled = false
	c.AutoPeering.BindAddress = fmt.Sprintf(":%d", peeringPort)
	c.AutoPeering.EntryNodes = nil

	c.MessageLayer.Enabled = true
<<<<<<< HEAD
=======
	c.MessageLayer.FCOB.QuarantineTime = 2 * time.Second
>>>>>>> 4ca9407a
	c.MessageLayer.Snapshot.File = fmt.Sprintf("/assets/%s.bin", base58.Encode(GenesisSeed))
	c.MessageLayer.Snapshot.GenesisNode = "" // use the default time based approach

	c.Faucet.Enabled = false
	c.Faucet.Seed = base58.Encode(GenesisSeed)
	c.Faucet.PowDifficulty = 3
	c.SupplyOutputsCount = 4
	c.SplittingMultiplier = 4

	c.Mana.Enabled = true

	c.Consensus.Enabled = false

<<<<<<< HEAD
	c.Activity.Enabled = false
	c.BroadcastIntervalSec = 1 // increase frequency to speedup tests
	c.DelayOffset = 1
=======
	c.FPC.Enabled = true
	c.FPC.BindAddress = fmt.Sprintf(":%d", fpcPort)
	c.FPC.RoundInterval = 5 * time.Second
	c.FPC.TotalRoundsFinalization = 10

	c.Activity.Enabled = false
	c.BroadcastInterval = 1 * time.Second // increase frequency to speedup tests
>>>>>>> 4ca9407a

	c.DRNG.Enabled = false

	return c
}

// EntryNodeConfig specifies the default config of a standard GoShimmer entry node.
func EntryNodeConfig() config.GoShimmer {
	c := PeerConfig()
	disable := []string{
		"ManaRefresher", "Chat", "WebAPIDataEndpoint", "WebAPIDRNGEndpoint",
		"WebAPIFaucetEndpoint", "WebAPIMessageEndpoint", "WebAPIInfoEndpoint",
		"WebAPIToolsMessageEndpoint", "WebAPIToolsDRNGEndpoint", "WebAPILedgerstateEndpoint",
		"WebAPIWeightProviderEndpoint", "Issuer", "Metrics", "Consensus", "ManualPeering"}
	c.DisabledPlugins = append(c.DisabledPlugins, disable...)
	c.POW.Enabled = false
	c.Gossip.Enabled = false
	c.AutoPeering.Enabled = true
	c.MessageLayer.Enabled = false
	c.Faucet.Enabled = false
	c.Mana.Enabled = false
	c.Consensus.Enabled = false
	c.Activity.Enabled = false
	c.DRNG.Enabled = false

	return c
}<|MERGE_RESOLUTION|>--- conflicted
+++ resolved
@@ -79,10 +79,6 @@
 	c.AutoPeering.EntryNodes = nil
 
 	c.MessageLayer.Enabled = true
-<<<<<<< HEAD
-=======
-	c.MessageLayer.FCOB.QuarantineTime = 2 * time.Second
->>>>>>> 4ca9407a
 	c.MessageLayer.Snapshot.File = fmt.Sprintf("/assets/%s.bin", base58.Encode(GenesisSeed))
 	c.MessageLayer.Snapshot.GenesisNode = "" // use the default time based approach
 
@@ -96,19 +92,9 @@
 
 	c.Consensus.Enabled = false
 
-<<<<<<< HEAD
-	c.Activity.Enabled = false
-	c.BroadcastIntervalSec = 1 // increase frequency to speedup tests
-	c.DelayOffset = 1
-=======
-	c.FPC.Enabled = true
-	c.FPC.BindAddress = fmt.Sprintf(":%d", fpcPort)
-	c.FPC.RoundInterval = 5 * time.Second
-	c.FPC.TotalRoundsFinalization = 10
-
 	c.Activity.Enabled = false
 	c.BroadcastInterval = 1 * time.Second // increase frequency to speedup tests
->>>>>>> 4ca9407a
+	c.DelayOffset = 1
 
 	c.DRNG.Enabled = false
 
