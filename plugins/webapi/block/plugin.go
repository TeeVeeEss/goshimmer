package block

import (
	"net/http"

<<<<<<< HEAD
	"github.com/labstack/echo/v4"
=======
	"github.com/labstack/echo"
>>>>>>> 907ff40d
	"github.com/pkg/errors"
	"go.uber.org/dig"

	"github.com/iotaledger/goshimmer/packages/app/blockissuer"
	"github.com/iotaledger/goshimmer/packages/app/jsonmodels"
	"github.com/iotaledger/goshimmer/packages/app/retainer"
	"github.com/iotaledger/goshimmer/packages/node"
	"github.com/iotaledger/goshimmer/packages/protocol/ledger/vm/devnetvm"
	"github.com/iotaledger/goshimmer/packages/protocol/models"
	"github.com/iotaledger/goshimmer/packages/protocol/models/payload"
)

// region Plugin ///////////////////////////////////////////////////////////////////////////////////////////////////////

var (
	// Plugin holds the singleton instance of the plugin.
	Plugin *node.Plugin

	deps = new(dependencies)
)

type dependencies struct {
	dig.In

	Server      *echo.Echo
	Retainer    *retainer.Retainer
	BlockIssuer *blockissuer.BlockIssuer
}

func init() {
	Plugin = node.NewPlugin("WebAPIBlockEndpoint", deps, node.Enabled, configure)
}

func configure(_ *node.Plugin) {
	deps.Server.GET("blocks/:blockID", GetBlock)
	deps.Server.GET("blocks/:blockID/metadata", GetBlockMetadata)
	deps.Server.POST("blocks/payload", PostPayload)

	// TODO: add markers to be retained by the retainer
	// deps.Server.GET("blocks/sequences/:sequenceID", GetSequence)
	// deps.Server.GET("blocks/sequences/:sequenceID/markerindexconflictidmapping", GetMarkerIndexConflictIDMapping)
}

// endregion ///////////////////////////////////////////////////////////////////////////////////////////////////////////

// // region GetSequence //////////////////////////////////////////////////////////////////////////////////////////////////
//
// // GetSequence is the handler for the /blocks/sequences/:sequenceID endpoint.
// func GetSequence(c echo.Context) (err error) {
//	sequenceID, err := sequenceIDFromContext(c)
//	if err != nil {
//		return c.JSON(http.StatusBadRequest, jsonmodels.NewErrorResponse(err))
//	}
//
//	if deps.Tangle.Booker.MarkersManager.Sequence(sequenceID).Consume(func(sequence *markersold.Sequence) {
//		blockWithLastMarker := deps.Tangle.Booker.MarkersManager.BlockID(markersold.NewMarker(sequenceID, sequence.HighestIndex()))
//		err = c.String(http.StatusOK, stringify.Struct("Sequence",
//			stringify.NewStructField("ID", sequence.ID()),
//			stringify.NewStructField("LowestIndex", sequence.LowestIndex()),
//			stringify.NewStructField("HighestIndex", sequence.HighestIndex()),
//			stringify.NewStructField("BlockWithLastMarker", blockWithLastMarker),
//		))
//	}) {
//		return
//	}
//
//	return c.JSON(http.StatusNotFound, jsonmodels.NewErrorResponse(errors.Errorf("failed to load Sequence with %s", sequenceID)))
// }
//
// // endregion ///////////////////////////////////////////////////////////////////////////////////////////////////////////
//
// // region GetMarkerIndexConflictIDMapping ////////////////////////////////////////////////////////////////////////////////
//
// // GetMarkerIndexConflictIDMapping is the handler for the /blocks/sequences/:sequenceID/markerindexconflictidmapping endpoint.
// func GetMarkerIndexConflictIDMapping(c echo.Context) (err error) {
//	sequenceID, err := sequenceIDFromContext(c)
//	if err != nil {
//		return c.JSON(http.StatusBadRequest, jsonmodels.NewErrorResponse(err))
//	}
//
//	if deps.Tangle.Storage.MarkerIndexConflictIDMapping(sequenceID).Consume(func(markerIndexConflictIDMapping *tangleold.MarkerIndexConflictIDMapping) {
//		err = c.String(http.StatusOK, markerIndexConflictIDMapping.String())
//	}) {
//		return
//	}
//
//	return c.JSON(http.StatusNotFound, jsonmodels.NewErrorResponse(errors.Errorf("failed to load MarkerIndexConflictIDMapping of %s", sequenceID)))
// }
//
// // endregion ///////////////////////////////////////////////////////////////////////////////////////////////////////////

// region GetBlock ///////////////////////////////////////////////////////////////////////////////////////////////////

// GetBlock is the handler for the /blocks/:blockID endpoint.
func GetBlock(c echo.Context) (err error) {
	blockID, err := blockIDFromContext(c)
	if err != nil {
		return c.JSON(http.StatusBadRequest, jsonmodels.NewErrorResponse(err))
	}

	blockMetadata, exists := deps.Retainer.BlockMetadata(blockID)
	if !exists {
		return c.JSON(http.StatusNotFound, jsonmodels.NewErrorResponse(errors.Errorf("failed to load BlockMetadata with %s", blockID)))
	}

	var payloadBytes []byte
	payloadBytes, err = blockMetadata.M.Block.Payload().Bytes()

	if err != nil {
		return c.JSON(http.StatusInternalServerError, jsonmodels.NewErrorResponse(errors.Wrap(err, "failed to load payload bytes")))
	}

	return c.JSON(http.StatusOK, jsonmodels.Block{
		ID:                   blockMetadata.ID().Base58(),
		StrongParents:        blockMetadata.M.Block.ParentsByType(models.StrongParentType).Base58(),
		WeakParents:          blockMetadata.M.Block.ParentsByType(models.WeakParentType).Base58(),
		ShallowLikeParents:   blockMetadata.M.Block.ParentsByType(models.ShallowLikeParentType).Base58(),
		StrongChildren:       blockMetadata.M.StrongChildren.Base58(),
		WeakChildren:         blockMetadata.M.WeakChildren.Base58(),
		LikedInsteadChildren: blockMetadata.M.LikedInsteadChildren.Base58(),
		IssuerPublicKey:      blockMetadata.M.Block.IssuerPublicKey().String(),
		IssuingTime:          blockMetadata.M.Block.IssuingTime().Unix(),
		SequenceNumber:       blockMetadata.M.Block.SequenceNumber(),
		PayloadType:          blockMetadata.M.Block.Payload().Type().String(),
		TransactionID: func() string {
			if blockMetadata.M.Block.Payload().Type() == devnetvm.TransactionType {
				return blockMetadata.M.Block.Payload().(*devnetvm.Transaction).ID().Base58()
			}
			return ""
		}(),
		CommitmentID:         blockMetadata.M.Block.Commitment().ID().Base58(),
		EpochIndex:           uint64(blockMetadata.M.Block.Commitment().Index()),
		CommitmentRootsID:    blockMetadata.M.Block.Commitment().RootsID().Base58(),
		PrevCommitmentID:     blockMetadata.M.Block.Commitment().PrevID().Base58(),
		Payload:              payloadBytes,
		Signature:            blockMetadata.M.Block.Signature().String(),
		LatestConfirmedEpoch: uint64(blockMetadata.M.Block.LatestConfirmedEpoch()),
	})
}

// endregion ///////////////////////////////////////////////////////////////////////////////////////////////////////////

// region BlockMetadata ///////////////////////////////////////////////////////////////////////////////////////////

// GetBlockMetadata is the handler for the /blocks/:blockID/metadata endpoint.
func GetBlockMetadata(c echo.Context) (err error) {
	blockID, err := blockIDFromContext(c)
	if err != nil {
		return c.JSON(http.StatusBadRequest, jsonmodels.NewErrorResponse(err))
	}

	blockMetadata, exists := deps.Retainer.BlockMetadata(blockID)
	if !exists {
		return c.JSON(http.StatusNotFound, jsonmodels.NewErrorResponse(errors.Errorf("failed to load BlockMetadata with %s", blockID)))
	}

	return c.JSON(http.StatusOK, blockMetadata)
}

// endregion ///////////////////////////////////////////////////////////////////////////////////////////////////////////

// region PostPayload //////////////////////////////////////////////////////////////////////////////////////////////////

// PostPayload is the handler for the /blocks/payload endpoint.
func PostPayload(c echo.Context) error {
	var request jsonmodels.PostPayloadRequest
	if err := c.Bind(&request); err != nil {
		Plugin.LogInfo(err.Error())
		return c.JSON(http.StatusBadRequest, jsonmodels.NewErrorResponse(err))
	}

	parsedPayload, _, err := payload.FromBytes(request.Payload)
	if err != nil {
		return c.JSON(http.StatusBadRequest, jsonmodels.NewErrorResponse(err))
	}

	blk, err := deps.BlockIssuer.IssuePayload(parsedPayload)
	if err != nil {
		return c.JSON(http.StatusBadRequest, jsonmodels.NewErrorResponse(err))
	}

	return c.JSON(http.StatusOK, jsonmodels.NewPostPayloadResponse(blk))
}

// endregion ///////////////////////////////////////////////////////////////////////////////////////////////////////////

// region blockIDFromContext /////////////////////////////////////////////////////////////////////////////////////////

// blockIDFromContext determines the BlockID from the blockID parameter in an echo.Context. It expects it to
// either be a base58 encoded string or the builtin alias EmptyBlockID.
func blockIDFromContext(c echo.Context) (blockID models.BlockID, err error) {
	switch blockIDString := c.Param("blockID"); blockIDString {
	case "EmptyBlockID":
		blockID = models.EmptyBlockID
	default:
		err = blockID.FromBase58(blockIDString)
	}

	return
}

// sequenceIDFromContext determines the sequenceID from the sequenceID parameter in an echo.Context.
// func sequenceIDFromContext(c echo.Context) (id markers.SequenceID, err error) {
//	sequenceIDInt, err := strconv.Atoi(c.Param("sequenceID"))
//	if err != nil {
//		return
//	}
//
//	return markers.SequenceID(sequenceIDInt), nil
// }

// endregion ///////////////////////////////////////////////////////////////////////////////////////////////////////////<|MERGE_RESOLUTION|>--- conflicted
+++ resolved
@@ -3,11 +3,7 @@
 import (
 	"net/http"
 
-<<<<<<< HEAD
 	"github.com/labstack/echo/v4"
-=======
-	"github.com/labstack/echo"
->>>>>>> 907ff40d
 	"github.com/pkg/errors"
 	"go.uber.org/dig"
 
