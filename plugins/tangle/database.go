--- conflicted
+++ resolved
@@ -25,15 +25,12 @@
 	} else {
 		transactionMetadataDatabase = db
 	}
-<<<<<<< HEAD
-=======
 
 	if db, err := database.Get("approvers"); err != nil {
 		panic(err)
 	} else {
 		approversDatabase = db
 	}
->>>>>>> 8bdd1796
 }
 
 // endregion ///////////////////////////////////////////////////////////////////////////////////////////////////////////
