package tangle

import (
	"encoding/binary"
	"strconv"
	"sync"

	"github.com/dgraph-io/badger"
	"github.com/iotaledger/goshimmer/packages/datastructure"
	"github.com/iotaledger/goshimmer/packages/errors"
	"github.com/iotaledger/goshimmer/packages/ternary"
	"github.com/iotaledger/goshimmer/packages/typeutils"
)

// region global public api ////////////////////////////////////////////////////////////////////////////////////////////

var approversCache = datastructure.NewLRUCache(METADATA_CACHE_SIZE)

func StoreApprovers(approvers *Approvers) {
	hash := approvers.GetHash()

	approversCache.Set(hash, approvers)
}

func GetApprovers(transactionHash ternary.Trinary, computeIfAbsent ...func(ternary.Trinary) *Approvers) (result *Approvers, err errors.IdentifiableError) {
<<<<<<< HEAD
	if approvers := approversCache.ComputeIfAbsent(transactionHash, func() (result interface{}) {
		if result, err = getApproversFromDatabase(transactionHash); err == nil && (result.(*Approvers) == nil) && len(computeIfAbsent) >= 1 {
=======
	if approvers := approversCache.ComputeIfAbsent(transactionHash, func() interface{} {
		if result, err = getApproversFromDatabase(transactionHash); err == nil && result == nil && len(computeIfAbsent) >= 1 {
>>>>>>> 8858cfd7
			result = computeIfAbsent[0](transactionHash)
		}

		return result
	}); approvers != nil && approvers.(*Approvers) != nil {
		result = approvers.(*Approvers)
	}

	return
}

func ContainsApprovers(transactionHash ternary.Trinary) (result bool, err errors.IdentifiableError) {
	if approversCache.Contains(transactionHash) {
		result = true
	} else {
		result, err = databaseContainsApprovers(transactionHash)
	}

	return
}

// endregion ///////////////////////////////////////////////////////////////////////////////////////////////////////////

type Approvers struct {
	hash        ternary.Trinary
	hashes      map[ternary.Trinary]bool
	hashesMutex sync.RWMutex
	modified    bool
}

func NewApprovers(hash ternary.Trinary) *Approvers {
	return &Approvers{
		hash:     hash,
		hashes:   make(map[ternary.Trinary]bool),
		modified: false,
	}
}

// region public methods with locking //////////////////////////////////////////////////////////////////////////////////

func (approvers *Approvers) Add(transactionHash ternary.Trinary) {
	approvers.hashesMutex.Lock()
	approvers.add(transactionHash)
	approvers.hashesMutex.Unlock()
}

func (approvers *Approvers) Remove(approverHash ternary.Trinary) {
	approvers.hashesMutex.Lock()
	approvers.remove(approverHash)
	approvers.hashesMutex.Unlock()
}

func (approvers *Approvers) GetHashes() (result []ternary.Trinary) {
	approvers.hashesMutex.RLock()
	result = approvers.getHashes()
	approvers.hashesMutex.RUnlock()

	return
}

func (approvers *Approvers) GetHash() (result ternary.Trinary) {
	approvers.hashesMutex.RLock()
	result = approvers.hash
	approvers.hashesMutex.RUnlock()

	return
}

func (approvers *Approvers) Marshal() (result []byte) {
	result = make([]byte, MARSHALED_APPROVERS_MIN_SIZE+len(approvers.hashes)*MARSHALED_APPROVERS_HASH_SIZE)

	approvers.hashesMutex.RLock()

	binary.BigEndian.PutUint64(result[MARSHALED_APPROVERS_HASHES_COUNT_START:MARSHALED_APPROVERS_HASHES_COUNT_END], uint64(len(approvers.hashes)))

	copy(result[MARSHALED_APPROVERS_HASH_START:MARSHALED_APPROVERS_HASH_END], approvers.hash.CastToBytes())

	i := 0
	for hash := range approvers.hashes {
<<<<<<< HEAD
		var HASH_START = MARSHALED_APPROVERS_HASHES_START + i*(MARSHALED_APPROVERS_HASH_SIZE)
		var HASH_END = HASH_START * MARSHALED_APPROVERS_HASH_SIZE
=======
		var HASH_START = MARSHALLED_APPROVERS_HASHES_START + i*(MARSHALLED_APPROVERS_HASH_SIZE)
		var HASH_END = HASH_START * MARSHALLED_APPROVERS_HASH_SIZE
>>>>>>> 8858cfd7

		copy(result[HASH_START:HASH_END], hash.CastToBytes())

		i++
	}

	approvers.hashesMutex.RUnlock()

	return
}

func (approvers *Approvers) Unmarshal(data []byte) (err errors.IdentifiableError) {
	dataLen := len(data)

	if dataLen <= MARSHALED_APPROVERS_MIN_SIZE {
		return ErrMarshallFailed.Derive(errors.New("unmarshall failed"), "marshaled approvers are too short")
	}

	hashesCount := binary.BigEndian.Uint64(data[MARSHALED_APPROVERS_HASHES_COUNT_START:MARSHALED_APPROVERS_HASHES_COUNT_END])

	if dataLen <= MARSHALED_APPROVERS_MIN_SIZE+int(hashesCount)*MARSHALED_APPROVERS_HASH_SIZE {
		return ErrMarshallFailed.Derive(errors.New("unmarshall failed"), "marshaled approvers are too short for "+strconv.FormatUint(hashesCount, 10)+" approvers")
	}

	approvers.hashesMutex.Lock()

<<<<<<< HEAD
	approvers.hash = ternary.Trinary(typeconversion.BytesToString(data[MARSHALED_APPROVERS_HASH_START:MARSHALED_APPROVERS_HASH_END]))
=======
	approvers.hash = ternary.Trinary(typeutils.BytesToString(data[MARSHALLED_APPROVERS_HASH_START:MARSHALLED_APPROVERS_HASH_END]))
>>>>>>> 8858cfd7
	approvers.hashes = make(map[ternary.Trinary]bool, hashesCount)
	for i := uint64(0); i < hashesCount; i++ {
		var HASH_START = MARSHALED_APPROVERS_HASHES_START + i*(MARSHALED_APPROVERS_HASH_SIZE)
		var HASH_END = HASH_START * MARSHALED_APPROVERS_HASH_SIZE

		approvers.hashes[ternary.Trinary(typeutils.BytesToString(data[HASH_START:HASH_END]))] = true
	}

	approvers.hashesMutex.Unlock()

	return
}

// endregion ///////////////////////////////////////////////////////////////////////////////////////////////////////////

const (
	MARSHALED_APPROVERS_HASHES_COUNT_START = 0
	MARSHALED_APPROVERS_HASH_START         = MARSHALED_APPROVERS_HASHES_COUNT_END
	MARSHALED_APPROVERS_HASHES_START       = MARSHALED_APPROVERS_HASH_END

	MARSHALED_APPROVERS_HASHES_COUNT_END = MARSHALED_APPROVERS_HASHES_COUNT_START + MARSHALED_APPROVERS_HASHES_COUNT_SIZE
	MARSHALED_APPROVERS_HASH_END         = MARSHALED_APPROVERS_HASH_START + MARSHALED_APPROVERS_HASH_SIZE

	MARSHALED_APPROVERS_HASHES_COUNT_SIZE = 8
	MARSHALED_APPROVERS_HASH_SIZE         = 81
	MARSHALED_APPROVERS_MIN_SIZE          = MARSHALED_APPROVERS_HASHES_COUNT_SIZE + MARSHALED_APPROVERS_HASH_SIZE
)

// region private methods without locking //////////////////////////////////////////////////////////////////////////////

func (approvers *Approvers) add(transactionHash ternary.Trinary) {
	if _, exists := approvers.hashes[transactionHash]; !exists {
		approvers.hashes[transactionHash] = true
		approvers.modified = true
	}
}

func (approvers *Approvers) remove(approverHash ternary.Trinary) {
	if _, exists := approvers.hashes[approverHash]; exists {
		delete(approvers.hashes, approverHash)
		approvers.modified = true
	}
}

func (approvers *Approvers) getHashes() (result []ternary.Trinary) {
	result = make([]ternary.Trinary, len(approvers.hashes))

	counter := 0
	for hash := range approvers.hashes {
		result[counter] = hash

		counter++
	}

	return
}

// endregion ///////////////////////////////////////////////////////////////////////////////////////////////////////////

func (approvers *Approvers) Store(approverHash ternary.Trinary) {
	approvers.hashesMutex.Lock()
	approvers.modified = false
	approvers.hashesMutex.Unlock()
}

func getApproversFromDatabase(transactionHash ternary.Trinary) (result *Approvers, err errors.IdentifiableError) {
	approversData, dbErr := approversDatabase.Get(transactionHash.CastToBytes())
	if dbErr != nil {
		if dbErr != badger.ErrKeyNotFound {
			err = ErrDatabaseError.Derive(err, "failed to retrieve transaction")
		}

		return
	}

	result = NewApprovers(transactionHash)
	if err = result.Unmarshal(approversData); err != nil {
		result = nil
	}

	return
}

func databaseContainsApprovers(transactionHash ternary.Trinary) (bool, errors.IdentifiableError) {
	result, err := approversDatabase.Contains(transactionHash.CastToBytes())
	if err != nil {
		return false, ErrDatabaseError.Derive(err, "failed to check if the transaction exists")
	}

	return result, nil
}<|MERGE_RESOLUTION|>--- conflicted
+++ resolved
@@ -23,13 +23,8 @@
 }
 
 func GetApprovers(transactionHash ternary.Trinary, computeIfAbsent ...func(ternary.Trinary) *Approvers) (result *Approvers, err errors.IdentifiableError) {
-<<<<<<< HEAD
-	if approvers := approversCache.ComputeIfAbsent(transactionHash, func() (result interface{}) {
-		if result, err = getApproversFromDatabase(transactionHash); err == nil && (result.(*Approvers) == nil) && len(computeIfAbsent) >= 1 {
-=======
 	if approvers := approversCache.ComputeIfAbsent(transactionHash, func() interface{} {
 		if result, err = getApproversFromDatabase(transactionHash); err == nil && result == nil && len(computeIfAbsent) >= 1 {
->>>>>>> 8858cfd7
 			result = computeIfAbsent[0](transactionHash)
 		}
 
@@ -109,13 +104,8 @@
 
 	i := 0
 	for hash := range approvers.hashes {
-<<<<<<< HEAD
 		var HASH_START = MARSHALED_APPROVERS_HASHES_START + i*(MARSHALED_APPROVERS_HASH_SIZE)
 		var HASH_END = HASH_START * MARSHALED_APPROVERS_HASH_SIZE
-=======
-		var HASH_START = MARSHALLED_APPROVERS_HASHES_START + i*(MARSHALLED_APPROVERS_HASH_SIZE)
-		var HASH_END = HASH_START * MARSHALLED_APPROVERS_HASH_SIZE
->>>>>>> 8858cfd7
 
 		copy(result[HASH_START:HASH_END], hash.CastToBytes())
 
@@ -142,11 +132,7 @@
 
 	approvers.hashesMutex.Lock()
 
-<<<<<<< HEAD
-	approvers.hash = ternary.Trinary(typeconversion.BytesToString(data[MARSHALED_APPROVERS_HASH_START:MARSHALED_APPROVERS_HASH_END]))
-=======
-	approvers.hash = ternary.Trinary(typeutils.BytesToString(data[MARSHALLED_APPROVERS_HASH_START:MARSHALLED_APPROVERS_HASH_END]))
->>>>>>> 8858cfd7
+	approvers.hash = ternary.Trinary(typeutils.BytesToString(data[MARSHALED_APPROVERS_HASH_START:MARSHALED_APPROVERS_HASH_END]))
 	approvers.hashes = make(map[ternary.Trinary]bool, hashesCount)
 	for i := uint64(0); i < hashesCount; i++ {
 		var HASH_START = MARSHALED_APPROVERS_HASHES_START + i*(MARSHALED_APPROVERS_HASH_SIZE)
