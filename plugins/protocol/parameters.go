package protocol

import (
	"time"

	"github.com/iotaledger/goshimmer/plugins/config"
)

// ParametersDefinition contains the definition of the parameters used by the blocklayer plugin.
type ParametersDefinition struct {
	// TangleWidth can be used to specify the number of tips the Tangle tries to maintain.
	TangleWidth int `default:"0" usage:"the width of the Tangle"`
	// TimeSinceConfirmationThreshold is used to set the limit for which tips with old unconfirmed blocks in its past cone will not be selected.
	TimeSinceConfirmationThreshold time.Duration `default:"30s" usage:"Time Since Confirmation (TSC) threshold"`
	// ValidatorActivityWindow is used to define period of inactivity after which validator is removed from the set of active validators.
	ValidatorActivityWindow time.Duration `default:"30s" usage:"define period of inactivity after which validator is removed from the set of active validators"`
	// BootstrapWindow defines the time window in which the node considers itself as synced according to TangleTime.
<<<<<<< HEAD
	BootstrapWindow time.Duration `default:"20s" usage:"the time window in which the node considers itself as bootstrapped according to Acceptance"`
	// GenesisTime resets the genesis time to the specified value, Unix time in seconds.
	GenesisTime int64 `default:"0" usage:"resets the genesis time to the specified value, unix time in seconds"`
=======
	BootstrapWindow time.Duration `default:"20s" usage:"the time window in which the node considers itself as bootstrapped according to AcceptanceTime"`
>>>>>>> d4876767
	// Snapshot contains snapshots related configuration parameters.
	Snapshot struct {
		// Path is the path to the snapshot file.
		Path string `default:"./snapshot.bin" usage:"the path of the snapshot file"`
		// Depth defines how many slot diffs are stored in the snapshot, starting from the full ledgerstate.
		Depth int `default:"5" usage:"defines how many slot diffs are stored in the snapshot, starting from the full ledgerstate"`
	}
	// ForkDetectionMinimumDepth defines the minimum depth a fork has to have to be detected.
	ForkDetectionMinimumDepth int64 `default:"3" usage:"the minimum depth a fork has to have to be detected"`
	// MaxAllowedClockDrift defines the maximum drift our wall clock can have to future blocks being received from the network.
	MaxAllowedClockDrift time.Duration `default:"5s" usage:"the maximum drift our wall clock can have to future blocks being received from the network"`
}

// SchedulerParametersDefinition contains the definition of the parameters used by the Scheduler.
type SchedulerParametersDefinition struct {
	// MaxBufferSize defines the maximum buffer size (in number of blocks).
	MaxBufferSize int `default:"10000" usage:"maximum buffer size (in number of blocks)"` // 300 blocks
	// Rate defines the frequency to schedule a block.
	Rate time.Duration `default:"1ms" usage:"block scheduling interval [time duration string]"` // 1000 blocks per second
	// ConfirmedBlockThreshold time threshold after which confirmed blocks are not scheduled [time duration string]
	ConfirmedBlockThreshold time.Duration `default:"1m" usage:"time threshold after which confirmed blocks are not scheduled [time duration string]"`
	// MaxDeficit defines the maximum defict a node can build up.
	MaxDeficit int `default:"10" usage:"max deficit (in units of work)"` // 10 units of work
}

// NotarizationParametersDefinition contains the definition of the parameters used by the notarization plugin.
type NotarizationParametersDefinition struct {
	// MinSlotCommittableAge defines the min age of a committable slot.
	MinSlotCommittableAge int64 `default:"6" usage:"min age of a committable slot denoted in slots"`
}

// DatabaseParametersDefinition contains the definition of configuration parameters used by the storage layer.
type DatabaseParametersDefinition struct {
	// Directory defines the directory of the database.
	Directory string `default:"db" usage:"path to the database directory"`

	// InMemory defines whether to use an in-memory database.
	InMemory bool `default:"false" usage:"whether the database is only kept in memory and not persisted"`

	MaxOpenDBs       int    `default:"10" usage:"maximum number of open database instances"`
	PruningThreshold uint64 `default:"360" usage:"how many confirmed slots should be retained"`
	DBGranularity    int64  `default:"1" usage:"how many slots should be contained in a single DB instance"`

	// ForceCacheTime is a new global cache time in seconds for object storage.
	ForceCacheTime time.Duration `default:"-1s" usage:"interval of time for which objects should remain in memory. Zero time means no caching, negative value means use defaults"`
	Settings       struct {
		// Path is the path to the settings file.
		FileName string `default:"settings.bin" usage:"the file name of the settings file, relative to the database directory"`
	}
}

// DebugParametersDefinition contains the definition of configuration parameters used for debugging purposes.
type DebugParametersDefinition struct {
	PanicOnForkDetection bool `default:"false" usage:"whether to panic if a network fork is detected or if the normal chain switching is allowed to happen"`
}

// Parameters contains the general configuration used by the blocklayer plugin.
var Parameters = &ParametersDefinition{}

// SchedulerParameters contains the scheduler configuration used by the blocklayer plugin.
var SchedulerParameters = &SchedulerParametersDefinition{}

// NotarizationParameters contains the configuration used by the notarization plugin.
var NotarizationParameters = &NotarizationParametersDefinition{}

// DatabaseParameters contains configuration parameters used by Database.
var DatabaseParameters = &DatabaseParametersDefinition{}

// DebugParameters contains the configuration parameters used for debugging purposes.
var DebugParameters = &DebugParametersDefinition{}

func init() {
	config.BindParameters(Parameters, "protocol")
	config.BindParameters(SchedulerParameters, "scheduler")
	config.BindParameters(NotarizationParameters, "notarization")
	config.BindParameters(DatabaseParameters, "database")
	config.BindParameters(DebugParameters, "debug")
}<|MERGE_RESOLUTION|>--- conflicted
+++ resolved
@@ -15,13 +15,7 @@
 	// ValidatorActivityWindow is used to define period of inactivity after which validator is removed from the set of active validators.
 	ValidatorActivityWindow time.Duration `default:"30s" usage:"define period of inactivity after which validator is removed from the set of active validators"`
 	// BootstrapWindow defines the time window in which the node considers itself as synced according to TangleTime.
-<<<<<<< HEAD
 	BootstrapWindow time.Duration `default:"20s" usage:"the time window in which the node considers itself as bootstrapped according to Acceptance"`
-	// GenesisTime resets the genesis time to the specified value, Unix time in seconds.
-	GenesisTime int64 `default:"0" usage:"resets the genesis time to the specified value, unix time in seconds"`
-=======
-	BootstrapWindow time.Duration `default:"20s" usage:"the time window in which the node considers itself as bootstrapped according to AcceptanceTime"`
->>>>>>> d4876767
 	// Snapshot contains snapshots related configuration parameters.
 	Snapshot struct {
 		// Path is the path to the snapshot file.
