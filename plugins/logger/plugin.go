--- conflicted
+++ resolved
@@ -3,6 +3,7 @@
 import (
 	"go.uber.org/dig"
 
+	"github.com/iotaledger/hive.go/configuration"
 	"github.com/iotaledger/hive.go/daemon"
 	"github.com/iotaledger/hive.go/events"
 	"github.com/iotaledger/hive.go/logger"
@@ -21,9 +22,6 @@
 }
 
 func init() {
-<<<<<<< HEAD
-	configuration.BindParameters(Parameters, "logger")
-
 	Plugin.Events.Init.Attach(events.NewClosure(func(_ *node.Plugin, container *dig.Container) {
 		if err := container.Invoke(func(config *configuration.Configuration) {
 			if err := logger.InitGlobalLogger(config); err != nil {
@@ -31,13 +29,6 @@
 			}
 		}); err != nil {
 			Plugin.Panic(err)
-=======
-	plugin = Plugin()
-
-	plugin.Events.Init.Attach(events.NewClosure(func(*node.Plugin) {
-		if err := logger.InitGlobalLogger(config.Node()); err != nil {
-			panic(err)
->>>>>>> 016733f0
 		}
 
 		// enable logging for the daemon
