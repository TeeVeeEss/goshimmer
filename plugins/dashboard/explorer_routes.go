package dashboard

import (
	"fmt"
	"net/http"

	"github.com/iotaledger/hive.go/identity"
	"github.com/labstack/echo"
	"github.com/mr-tron/base58/base58"

	"github.com/iotaledger/goshimmer/packages/consensus/gof"
	"github.com/iotaledger/goshimmer/packages/jsonmodels"
	"github.com/iotaledger/goshimmer/packages/ledgerstate"
	"github.com/iotaledger/goshimmer/packages/tangle"
	"github.com/iotaledger/goshimmer/plugins/chat"
	"github.com/iotaledger/goshimmer/plugins/messagelayer"
	ledgerstateAPI "github.com/iotaledger/goshimmer/plugins/webapi/ledgerstate"
	manaAPI "github.com/iotaledger/goshimmer/plugins/webapi/mana"
)

// ExplorerMessage defines the struct of the ExplorerMessage.
type ExplorerMessage struct {
	// ID is the message ID.
	ID string `json:"id"`
	// SolidificationTimestamp is the timestamp of the message.
	SolidificationTimestamp int64 `json:"solidification_timestamp"`
	// The time when this message was issued
	IssuanceTimestamp int64 `json:"issuance_timestamp"`
	// The issuer's sequence number of this message.
	SequenceNumber uint64 `json:"sequence_number"`
	// The public key of the issuer who issued this message.
	IssuerPublicKey string `json:"issuer_public_key"`
	// The shortID of the issuer.
	IssuerShortID string `json:"issuer_short_id"`
	// The signature of the message.
	Signature string `json:"signature"`
	// ParentsByType is the map of parents group by type
	ParentsByType map[string][]string `json:"parentsByType"`
	// StrongApprovers are the strong approvers of the message.
	StrongApprovers []string `json:"strongApprovers"`
	// WeakApprovers are the weak approvers of the message.
	WeakApprovers []string `json:"weakApprovers"`
	// Solid defines the solid status of the message.
	Solid               bool                `json:"solid"`
	BranchID            string              `json:"branchID"`
	Scheduled           bool                `json:"scheduled"`
	ScheduledBypass     bool                `json:"scheduledBypass"`
	Booked              bool                `json:"booked"`
	Invalid             bool                `json:"invalid"`
	GradeOfFinality     gof.GradeOfFinality `json:"gradeOfFinality"`
	GradeOfFinalityTime int64               `json:"gradeOfFinalityTime"`
	// PayloadType defines the type of the payload.
	PayloadType uint32 `json:"payload_type"`
	// Payload is the content of the payload.
	Payload interface{} `json:"payload"`

	// Structure details
	Rank          uint64 `json:"rank"`
	SequenceID    uint64 `json:"sequenceID"`
	PastMarkerGap uint64 `json:"pastMarkerGap"`
	IsPastMarker  bool   `json:"isPastMarker"`
	PastMarkers   string `json:"pastMarkers"`
	FutureMarkers string `json:"futureMarkers"`
}

func createExplorerMessage(msg *tangle.Message) *ExplorerMessage {
	messageID := msg.ID()
	cachedMessageMetadata := deps.Tangle.Storage.MessageMetadata(messageID)
	defer cachedMessageMetadata.Release()
	messageMetadata := cachedMessageMetadata.Unwrap()

	branchID, err := deps.Tangle.Booker.MessageBranchID(messageID)
	if err != nil {
		branchID = ledgerstate.BranchID{}
	}

	t := &ExplorerMessage{
		ID:                      messageID.Base58(),
		SolidificationTimestamp: messageMetadata.SolidificationTime().Unix(),
		IssuanceTimestamp:       msg.IssuingTime().Unix(),
		IssuerPublicKey:         msg.IssuerPublicKey().String(),
		IssuerShortID:           identity.NewID(msg.IssuerPublicKey()).String(),
		Signature:               msg.Signature().String(),
		SequenceNumber:          msg.SequenceNumber(),
<<<<<<< HEAD
		ParentsByType:           prepareParentReferences(msg),
		StrongApprovers:         messagelayer.Tangle().Utils.ApprovingMessageIDs(messageID, tangle.StrongApprover).ToStrings(),
		WeakApprovers:           messagelayer.Tangle().Utils.ApprovingMessageIDs(messageID, tangle.WeakApprover).ToStrings(),
=======
		StrongParents:           msg.StrongParents().ToStrings(),
		WeakParents:             msg.WeakParents().ToStrings(),
		StrongApprovers:         deps.Tangle.Utils.ApprovingMessageIDs(messageID, tangle.StrongApprover).ToStrings(),
		WeakApprovers:           deps.Tangle.Utils.ApprovingMessageIDs(messageID, tangle.WeakApprover).ToStrings(),
>>>>>>> 4ca9407a
		Solid:                   messageMetadata.IsSolid(),
		BranchID:                branchID.Base58(),
		Scheduled:               messageMetadata.Scheduled(),
		ScheduledBypass:         messageMetadata.ScheduledBypass(),
		Booked:                  messageMetadata.IsBooked(),
		Invalid:                 messageMetadata.IsInvalid(),
		GradeOfFinality:         messageMetadata.GradeOfFinality(),
		GradeOfFinalityTime:     messageMetadata.GradeOfFinalityTime().Unix(),
		PayloadType:             uint32(msg.Payload().Type()),
		Payload:                 ProcessPayload(msg.Payload()),
	}

	if d := messageMetadata.StructureDetails(); d != nil {
		t.Rank = d.Rank
		t.SequenceID = uint64(d.SequenceID)
		t.PastMarkerGap = d.PastMarkerGap
		t.IsPastMarker = d.IsPastMarker
		t.PastMarkers = d.PastMarkers.String()
		t.FutureMarkers = d.FutureMarkers.String()
	}

	return t
}

func prepareParentReferences(msg *tangle.Message) map[string][]string {
	parentsByType := make(map[string][]string)
	msg.ForEachParent(func(parent tangle.Parent) {
		if _, ok := parentsByType[parent.Type.String()]; !ok {
			parentsByType[parent.Type.String()] = make([]string, 0)
		}
		parentsByType[parent.Type.String()] = append(parentsByType[parent.Type.String()], parent.ID.Base58())
	})
	return parentsByType
}

// ExplorerAddress defines the struct of the ExplorerAddress.
type ExplorerAddress struct {
	Address         string           `json:"address"`
	ExplorerOutputs []ExplorerOutput `json:"explorerOutputs"`
}

// ExplorerOutput defines the struct of the ExplorerOutput.
type ExplorerOutput struct {
	ID              *jsonmodels.OutputID       `json:"id"`
	Output          *jsonmodels.Output         `json:"output"`
	Metadata        *jsonmodels.OutputMetadata `json:"metadata"`
	TxTimestamp     int                        `json:"txTimestamp"`
	PendingMana     float64                    `json:"pendingMana"`
	GradeOfFinality gof.GradeOfFinality        `json:"gradeOfFinality"`
}

// SearchResult defines the struct of the SearchResult.
type SearchResult struct {
	// Message is the *ExplorerMessage.
	Message *ExplorerMessage `json:"message"`
	// Address is the *ExplorerAddress.
	Address *ExplorerAddress `json:"address"`
}

func setupExplorerRoutes(routeGroup *echo.Group) {
	routeGroup.GET("/message/:id", func(c echo.Context) (err error) {
		messageID, err := tangle.NewMessageID(c.Param("id"))
		if err != nil {
			return
		}

		t, err := findMessage(messageID)
		if err != nil {
			return
		}

		return c.JSON(http.StatusOK, t)
	})

	routeGroup.GET("/address/:id", func(c echo.Context) error {
		addr, err := findAddress(c.Param("id"))
		if err != nil {
			return err
		}
		return c.JSON(http.StatusOK, addr)
	})

	routeGroup.GET("/transaction/:transactionID", ledgerstateAPI.GetTransaction)
	routeGroup.GET("/transaction/:transactionID/metadata", ledgerstateAPI.GetTransactionMetadata)
	routeGroup.GET("/transaction/:transactionID/attachments", ledgerstateAPI.GetTransactionAttachments)
	routeGroup.GET("/output/:outputID", ledgerstateAPI.GetOutput)
	routeGroup.GET("/output/:outputID/metadata", ledgerstateAPI.GetOutputMetadata)
	routeGroup.GET("/output/:outputID/consumers", ledgerstateAPI.GetOutputConsumers)
	routeGroup.GET("/mana/pending", manaAPI.GetPendingMana)
	routeGroup.GET("/branch/:branchID", ledgerstateAPI.GetBranch)
	routeGroup.GET("/branch/:branchID/children", ledgerstateAPI.GetBranchChildren)
	routeGroup.GET("/branch/:branchID/conflicts", ledgerstateAPI.GetBranchConflicts)
	routeGroup.GET("/branch/:branchID/supporters", ledgerstateAPI.GetBranchSupporters)
	routeGroup.POST("/chat", chat.SendChatMessage)

	routeGroup.GET("/search/:search", func(c echo.Context) error {
		search := c.Param("search")
		result := &SearchResult{}

		searchInByte, err := base58.Decode(search)
		if err != nil {
			return fmt.Errorf("%w: search ID %s", ErrInvalidParameter, search)
		}

		switch len(searchInByte) {
		case ledgerstate.AddressLength:
			addr, err := findAddress(search)
			if err == nil {
				result.Address = addr
			}

		case tangle.MessageIDLength:
			messageID, err := tangle.NewMessageID(search)
			if err != nil {
				return fmt.Errorf("%w: search ID %s", ErrInvalidParameter, search)
			}

			msg, err := findMessage(messageID)
			if err == nil {
				result.Message = msg
			}

		default:
			return fmt.Errorf("%w: search ID %s", ErrInvalidParameter, search)
		}

		return c.JSON(http.StatusOK, result)
	})
}

func findMessage(messageID tangle.MessageID) (explorerMsg *ExplorerMessage, err error) {
	if !deps.Tangle.Storage.Message(messageID).Consume(func(msg *tangle.Message) {
		explorerMsg = createExplorerMessage(msg)
	}) {
		err = fmt.Errorf("%w: message %s", ErrNotFound, messageID.Base58())
	}

	return
}

func findAddress(strAddress string) (*ExplorerAddress, error) {
	address, err := ledgerstate.AddressFromBase58EncodedString(strAddress)
	if err != nil {
		return nil, fmt.Errorf("%w: address %s", ErrNotFound, strAddress)
	}

	outputs := make([]ExplorerOutput, 0)

	// get outputids by address
	deps.Tangle.LedgerState.CachedOutputsOnAddress(address).Consume(func(output ledgerstate.Output) {
		var metaData *ledgerstate.OutputMetadata
		var timestamp int64

<<<<<<< HEAD
		// get output metadata + grade of finality status from branch of the output
		messagelayer.Tangle().LedgerState.CachedOutputMetadata(output.ID()).Consume(func(outputMetadata *ledgerstate.OutputMetadata) {
			metaData = outputMetadata
=======
		// get output metadata + liked status from branch of the output
		deps.Tangle.LedgerState.CachedOutputMetadata(output.ID()).Consume(func(outputMetadata *ledgerstate.OutputMetadata) {
			metaData = outputMetadata
			deps.Tangle.LedgerState.BranchDAG.Branch(outputMetadata.BranchID()).Consume(func(branch ledgerstate.Branch) {
				inclusionState.Liked = branch.Liked()
			})
>>>>>>> 4ca9407a
		})

		// get the inclusion state info from the transaction that created this output
		transactionID := output.ID().TransactionID()
<<<<<<< HEAD
=======
		txInclusionState, _ := deps.Tangle.LedgerState.TransactionInclusionState(transactionID)

		deps.Tangle.LedgerState.TransactionMetadata(transactionID).Consume(func(txMeta *ledgerstate.TransactionMetadata) {
			inclusionState.Confirmed = txInclusionState == ledgerstate.Confirmed
			inclusionState.Rejected = txInclusionState == ledgerstate.Rejected
			inclusionState.Finalized = txMeta.Finalized()
			inclusionState.Conflicting = deps.Tangle.LedgerState.TransactionConflicting(transactionID)
		})
>>>>>>> 4ca9407a

		deps.Tangle.LedgerState.Transaction(transactionID).Consume(func(transaction *ledgerstate.Transaction) {
			timestamp = transaction.Essence().Timestamp().Unix()
		})

		// how much pending mana the output has?
		pendingMana, _ := messagelayer.PendingManaOnOutput(output.ID())

		// obtain information about the consumer of the output being considered
		confirmedConsumerID := messagelayer.Tangle().LedgerState.ConfirmedConsumer(output.ID())

		outputs = append(outputs, ExplorerOutput{
			ID:              jsonmodels.NewOutputID(output.ID()),
			Output:          jsonmodels.NewOutput(output),
			Metadata:        jsonmodels.NewOutputMetadata(metaData, confirmedConsumerID),
			TxTimestamp:     int(timestamp),
			PendingMana:     pendingMana,
			GradeOfFinality: metaData.GradeOfFinality(),
		})
	})

	if len(outputs) == 0 {
		return nil, fmt.Errorf("%w: address %s", ErrNotFound, strAddress)
	}

	return &ExplorerAddress{
		Address:         strAddress,
		ExplorerOutputs: outputs,
	}, nil
}<|MERGE_RESOLUTION|>--- conflicted
+++ resolved
@@ -82,16 +82,9 @@
 		IssuerShortID:           identity.NewID(msg.IssuerPublicKey()).String(),
 		Signature:               msg.Signature().String(),
 		SequenceNumber:          msg.SequenceNumber(),
-<<<<<<< HEAD
 		ParentsByType:           prepareParentReferences(msg),
-		StrongApprovers:         messagelayer.Tangle().Utils.ApprovingMessageIDs(messageID, tangle.StrongApprover).ToStrings(),
-		WeakApprovers:           messagelayer.Tangle().Utils.ApprovingMessageIDs(messageID, tangle.WeakApprover).ToStrings(),
-=======
-		StrongParents:           msg.StrongParents().ToStrings(),
-		WeakParents:             msg.WeakParents().ToStrings(),
 		StrongApprovers:         deps.Tangle.Utils.ApprovingMessageIDs(messageID, tangle.StrongApprover).ToStrings(),
 		WeakApprovers:           deps.Tangle.Utils.ApprovingMessageIDs(messageID, tangle.WeakApprover).ToStrings(),
->>>>>>> 4ca9407a
 		Solid:                   messageMetadata.IsSolid(),
 		BranchID:                branchID.Base58(),
 		Scheduled:               messageMetadata.Scheduled(),
@@ -245,33 +238,13 @@
 		var metaData *ledgerstate.OutputMetadata
 		var timestamp int64
 
-<<<<<<< HEAD
 		// get output metadata + grade of finality status from branch of the output
-		messagelayer.Tangle().LedgerState.CachedOutputMetadata(output.ID()).Consume(func(outputMetadata *ledgerstate.OutputMetadata) {
-			metaData = outputMetadata
-=======
-		// get output metadata + liked status from branch of the output
 		deps.Tangle.LedgerState.CachedOutputMetadata(output.ID()).Consume(func(outputMetadata *ledgerstate.OutputMetadata) {
 			metaData = outputMetadata
-			deps.Tangle.LedgerState.BranchDAG.Branch(outputMetadata.BranchID()).Consume(func(branch ledgerstate.Branch) {
-				inclusionState.Liked = branch.Liked()
-			})
->>>>>>> 4ca9407a
 		})
 
 		// get the inclusion state info from the transaction that created this output
 		transactionID := output.ID().TransactionID()
-<<<<<<< HEAD
-=======
-		txInclusionState, _ := deps.Tangle.LedgerState.TransactionInclusionState(transactionID)
-
-		deps.Tangle.LedgerState.TransactionMetadata(transactionID).Consume(func(txMeta *ledgerstate.TransactionMetadata) {
-			inclusionState.Confirmed = txInclusionState == ledgerstate.Confirmed
-			inclusionState.Rejected = txInclusionState == ledgerstate.Rejected
-			inclusionState.Finalized = txMeta.Finalized()
-			inclusionState.Conflicting = deps.Tangle.LedgerState.TransactionConflicting(transactionID)
-		})
->>>>>>> 4ca9407a
 
 		deps.Tangle.LedgerState.Transaction(transactionID).Consume(func(transaction *ledgerstate.Transaction) {
 			timestamp = transaction.Essence().Timestamp().Unix()
