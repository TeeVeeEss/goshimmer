--- conflicted
+++ resolved
@@ -4,16 +4,9 @@
 	"fmt"
 	"net/http"
 
-<<<<<<< HEAD
-	"github.com/iotaledger/goshimmer/dapps/valuetransfers"
-	"github.com/iotaledger/goshimmer/dapps/valuetransfers/packages/address"
-	"github.com/iotaledger/goshimmer/dapps/valuetransfers/packages/tangle"
-	"github.com/iotaledger/goshimmer/packages/binary/messagelayer/message"
-	"github.com/iotaledger/goshimmer/plugins/mana"
-=======
 	"github.com/iotaledger/goshimmer/packages/ledgerstate"
 	"github.com/iotaledger/goshimmer/packages/tangle"
->>>>>>> a757b514
+	"github.com/iotaledger/goshimmer/plugins/mana"
 	"github.com/iotaledger/goshimmer/plugins/messagelayer"
 	valueutils "github.com/iotaledger/goshimmer/plugins/webapi/value"
 	"github.com/labstack/echo"
@@ -76,20 +69,12 @@
 
 // ExplorerOutput defines the struct of the ExplorerOutput.
 type ExplorerOutput struct {
-<<<<<<< HEAD
-	ID                 string               `json:"id"`
-	Balances           []utils.Balance      `json:"balances"`
-	InclusionState     utils.InclusionState `json:"inclusion_state"`
-	SolidificationTime int64                `json:"solidification_time"`
-	ConsumerCount      int                  `json:"consumer_count"`
-	PendingMana        float64              `json:"pending_mana"`
-=======
 	ID                 string                    `json:"id"`
 	Balances           []valueutils.Balance      `json:"balances"`
 	InclusionState     valueutils.InclusionState `json:"inclusion_state"`
 	SolidificationTime int64                     `json:"solidification_time"`
 	ConsumerCount      int                       `json:"consumer_count"`
->>>>>>> a757b514
+	PendingMana        float64              `json:"pending_mana"`
 }
 
 // SearchResult defines the struct of the SearchResult.
@@ -180,46 +165,6 @@
 	inclusionState := valueutils.InclusionState{}
 
 	// get outputids by address
-<<<<<<< HEAD
-	for id, cachedOutput := range valuetransfers.Tangle().OutputsOnAddress(address) {
-
-		cachedOutput.Consume(func(output *tangle.Output) {
-
-			// iterate balances
-			var b []utils.Balance
-			for _, balance := range output.Balances() {
-				b = append(b, utils.Balance{
-					Value: balance.Value,
-					Color: balance.Color.String(),
-				})
-			}
-			var solidificationTime int64
-			if !valuetransfers.Tangle().TransactionMetadata(output.TransactionID()).Consume(func(txMeta *tangle.TransactionMetadata) {
-				inclusionState.Confirmed = txMeta.Confirmed()
-				inclusionState.Liked = txMeta.Liked()
-				inclusionState.Rejected = txMeta.Rejected()
-				inclusionState.Finalized = txMeta.Finalized()
-				inclusionState.Conflicting = txMeta.Conflicting()
-				inclusionState.Confirmed = txMeta.Confirmed()
-				solidificationTime = txMeta.SolidificationTime().Unix()
-			}) {
-				// This is only for the genesis.
-				inclusionState.Confirmed = output.Confirmed()
-				inclusionState.Liked = output.Liked()
-				inclusionState.Rejected = output.Rejected()
-				inclusionState.Finalized = output.Finalized()
-				inclusionState.Confirmed = output.Confirmed()
-			}
-
-			pendingMana := mana.PendingManaOnOutput(id)
-			outputids = append(outputids, ExplorerOutput{
-				ID:                 id.String(),
-				Balances:           b,
-				InclusionState:     inclusionState,
-				ConsumerCount:      output.ConsumerCount(),
-				SolidificationTime: solidificationTime,
-				PendingMana:        pendingMana,
-=======
 	messagelayer.Tangle().LedgerState.OutputsOnAddress(address).Consume(func(output ledgerstate.Output) {
 		// iterate balances
 		var b []valueutils.Balance
@@ -227,7 +172,6 @@
 			b = append(b, valueutils.Balance{
 				Value: int64(balance),
 				Color: color.String(),
->>>>>>> a757b514
 			})
 			return true
 		})
@@ -250,12 +194,14 @@
 			solidificationTime = txMeta.SolidificationTime().Unix()
 		})
 
+		pendingMana := mana.PendingManaOnOutput(output.ID())
 		outputids = append(outputids, ExplorerOutput{
 			ID:                 output.ID().String(),
 			Balances:           b,
 			InclusionState:     inclusionState,
 			ConsumerCount:      consumerCount,
 			SolidificationTime: solidificationTime,
+			PendingMana:        pendingMana,
 		})
 	})
 
